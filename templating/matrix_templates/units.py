"""Contains all the units for the spec."""
from batesian.units import Units
import inspect
import json
import os
import re
import subprocess
import urllib
import yaml

V1_CLIENT_API = "../api/client-server/v1"
V1_EVENT_EXAMPLES = "../event-schemas/examples/v1"
V1_EVENT_SCHEMA = "../event-schemas/schema/v1"
CORE_EVENT_SCHEMA = "../event-schemas/schema/v1/core-event-schema"
CHANGELOG = "../CHANGELOG.rst"

ROOM_EVENT = "core-event-schema/room_event.json"
STATE_EVENT = "core-event-schema/state_event.json"


def get_json_schema_object_fields(obj, enforce_title=False):
    # Algorithm:
    # f.e. property => add field info (if field is object then recurse)
    if obj.get("type") != "object":
        raise Exception(
            "get_json_schema_object_fields: Object %s isn't an object." % obj
        )
    if enforce_title and not obj.get("title"):
        raise Exception(
            "get_json_schema_object_fields: Nested object %s doesn't have a title." % obj
        )

    required_keys = obj.get("required")
    if not required_keys:
        required_keys = []

    fields = {
        "title": obj.get("title"),
        "rows": []
    }
    tables = [fields]

    props = obj.get("properties", obj.get("patternProperties"))
    parents = obj.get("allOf")
    if not props and not parents:
        raise Exception(
            "Object %s has no properties or parents." % obj
        )
    if not props:  # parents only
        return [{
            "title": obj["title"],
            "parent": parents[0]["$ref"],
            "no-table": True
        }]

    for key_name in sorted(props):
        value_type = None
        required = key_name in required_keys
        desc = props[key_name].get("description", "")

        if props[key_name]["type"] == "object":
            if props[key_name].get("additionalProperties"):
                # not "really" an object, just a KV store
                value_type = (
                    "{string: %s}" %
                    props[key_name]["additionalProperties"]["type"]
                )
            else:
                nested_object = get_json_schema_object_fields(
                    props[key_name], 
                    enforce_title=True
                )
                value_type = "{%s}" % nested_object[0]["title"]

                if not nested_object[0].get("no-table"):
                    tables += nested_object
        elif props[key_name]["type"] == "array":
            # if the items of the array are objects then recurse
            if props[key_name]["items"]["type"] == "object":
                nested_object = get_json_schema_object_fields(
                    props[key_name]["items"], 
                    enforce_title=True
                )
                value_type = "[%s]" % nested_object[0]["title"]
                tables += nested_object
            else:
                value_type = "[%s]" % props[key_name]["items"]["type"]
        else:
            value_type = props[key_name]["type"]
            if props[key_name].get("enum"):
                if len(props[key_name].get("enum")) > 1:
                    value_type = "enum"
                    desc += (
                        " One of: %s" % json.dumps(props[key_name]["enum"])
                    )
                else:
                    desc += (
                        " Must be '%s'." % props[key_name]["enum"][0]
                    )

        fields["rows"].append({
            "key": key_name,
            "type": value_type,
            "required": required,
            "desc": desc,
            "req_str": "**Required.** " if required else ""
        })
    return tables


class MatrixUnits(Units):

    def _load_swagger_meta(self, api, group_name):
        endpoints = []
        for path in api["paths"]:
            for method in api["paths"][path]:
                single_api = api["paths"][path][method]
                full_path = api.get("basePath", "") + path
                endpoint = {
                    "title": single_api.get("summary", ""),
                    "desc": single_api.get("description", single_api.get("summary", "")),
                    "method": method.upper(),
                    "path": full_path,
                    "requires_auth": "security" in single_api,
                    "rate_limited": 429 in single_api.get("responses", {}),
                    "req_params": [],
                    "res_tables": [],
                    "example": {
                        "req": "",
                        "responses": [],
                        "good_response": ""
                    }
                }
                self.log(".o.O.o. Endpoint: %s %s" % (method, path))
                for param in single_api.get("parameters", []):
                    # description
                    desc = param.get("description", "")
                    if param.get("required"):
                        desc = "**Required.** " + desc

                    # assign value expected for this param
                    val_type = param.get("type") # integer/string
                    refType = Units.prop(param, "schema/$ref/") # Error,Event
                    schemaFmt = Units.prop(param, "schema/format") # bytes e.g. uploads
                    if not val_type and refType:
                        val_type = refType  # TODO: Resolve to human-readable.
                    if not val_type and schemaFmt:
                        val_type = schemaFmt
                    if val_type:
                        endpoint["req_params"].append({
                            "key": param["name"],
                            "loc": param["in"],
                            "type": val_type,
                            "desc": desc
                        })
                        continue
                    # If we're here, either the param has no value or it is an
                    # object which we haven't $reffed (so probably just a json
                    # object with some keys; we'll add entries f.e one)
                    if "schema" not in param:
                        raise Exception(
                            "API endpoint group=%s path=%s method=%s param=%s"+
                            " has no valid parameter value." % (
                                group_name, path, method, param
                            )
                        )
                    if Units.prop(param, "schema/type") != "object":
                        raise Exception(
                            ("API endpoint group=%s path=%s method=%s defines a"+
                            " param with a schema which isn't an object. Array?")
                            % (group_name, path, method)
                        )
                    # loop top-level json keys
                    json_body = Units.prop(param, "schema/properties")
                    for key in json_body:
                        endpoint["req_params"].append({
                            "key": key,
                            "loc": "JSON body",
                            "type": json_body[key]["type"],
                            "desc": json_body[key]["description"]
                        })
                # endfor[param]
                # group params by location to ease templating
                endpoint["req_param_by_loc"] = {
                    #   path: [...], query: [...], body: [...]
                }
                for p in endpoint["req_params"]:
                    if p["loc"] not in endpoint["req_param_by_loc"]:
                        endpoint["req_param_by_loc"][p["loc"]] = []
                    endpoint["req_param_by_loc"][p["loc"]].append(p)

                good_response = None
                for code, res in single_api.get("responses", {}).items():
                    if not good_response and code == 200:
                        good_response = res
                    description = res.get("description", "")
                    example = res.get("examples", {}).get("application/json", "")
                    if description and example:
                        endpoint["example"]["responses"].append({
                            "code": code,
                            "description": description,
                            "example": example,
                        })

                # form example request if it has one. It "has one" if all params
                # have either "x-example" or a "schema" with an "example".
                params_missing_examples = [
                    p for p in single_api.get("parameters", []) if (
                        "x-example" not in p and 
                        not Units.prop(p, "schema/example")
                    )
                ]
                if len(params_missing_examples) == 0:
                    path_template = api.get("basePath", "") + path
                    qps = {}
                    body = ""
                    for param in single_api.get("parameters", []):
                        if param["in"] == "path":
                            path_template = path_template.replace(
                                "{%s}" % param["name"], urllib.quote(
                                    param["x-example"]
                                )
                            )
                        elif param["in"] == "body":
                            body = param["schema"]["example"]
                        elif param["in"] == "query":
                            qps[param["name"]] = param["x-example"]
                    query_string = "" if len(qps) == 0 else "?"+urllib.urlencode(qps)
                    endpoint["example"]["req"] = "%s %s%s\n%s" % (
                        method.upper(), path_template, query_string, body
                    )
                else:
                    self.log(
                        "The following parameters are missing examples :( \n %s" %
                        [ p["name"] for p in params_missing_examples ]
                    )

                # add response params if this API has any.
                if good_response:
                    res_type = Units.prop(good_response, "schema/type")
                    if res_type and res_type not in ["object", "array"]:
                        # response is a raw string or something like that
                        endpoint["res_tables"].append({
                            "title": None,
                            "rows": [{
                                "key": good_response["schema"].get("name", ""),
                                "type": res_type,
                                "desc": res.get("description", "")
                            }]
                        })
                    elif res_type and Units.prop(good_response, "schema/properties"):
                        # response is an object:
                        schema = good_response["schema"]
                        res_tables = get_json_schema_object_fields(schema)
                        for table in res_tables:
                            if "no-table" not in table:
                                endpoint["res_tables"].append(table)

                endpoints.append(endpoint)

                aliases = single_api.get("x-alias", None)
                if aliases:
                    alias_link = aliases["canonical-link"]
                    for alias in aliases["aliases"]:
                        endpoints.append({
                            "method": method.upper(),
                            "path": alias,
                            "alias_for_path": full_path,
                            "alias_link": alias_link
                        })

        return {
            "base": api.get("basePath"),
            "group": group_name,
            "endpoints": endpoints,
        }

    def load_swagger_apis(self):
        path = V1_CLIENT_API
        apis = {}
        for filename in os.listdir(path):
            if not filename.endswith(".yaml"):
                continue
            self.log("Reading swagger API: %s" % filename)
            with open(os.path.join(path, filename), "r") as f:
                # strip .yaml
                group_name = filename[:-5]
                api = yaml.load(f.read())
                api["__meta"] = self._load_swagger_meta(api, group_name)
                apis[group_name] = api
        return apis

    def load_common_event_fields(self):
        path = CORE_EVENT_SCHEMA
        event_types = {}

        for (root, dirs, files) in os.walk(path):
            for filename in files:
                if not filename.endswith(".json"):
                    continue

                event_type = filename[:-5]  # strip the ".json"
                filepath = os.path.join(root, filename)
                with open(filepath) as f:
                    try:
                        event_info = json.load(f)
                    except Exception as e:
                        raise ValueError(
                            "Error reading file %r" % (filepath,), e
                        )

                if "event" not in event_type:
                    continue  # filter ImageInfo and co

                table = {
                    "title": event_info["title"],
                    "desc": event_info["description"],
                    "rows": []
                }

                for prop in sorted(event_info["properties"]):
                    row = {
                        "key": prop,
                        "type": event_info["properties"][prop]["type"],
                        "desc": event_info["properties"][prop].get("description","")
                    }
                    table["rows"].append(row)

                event_types[event_type] = table
        return event_types

    def load_event_examples(self):
        path = V1_EVENT_EXAMPLES
        examples = {}
        for filename in os.listdir(path):
            if not filename.startswith("m."):
                continue
            with open(os.path.join(path, filename), "r") as f:
                examples[filename] = json.loads(f.read())
                if filename == "m.room.message#m.text":
                    examples["m.room.message"] = examples[filename]
        return examples

    def load_event_schemas(self):
        path = V1_EVENT_SCHEMA
        schemata = {}

        for filename in os.listdir(path):
            if not filename.startswith("m."):
                continue
            self.log("Reading %s" % os.path.join(path, filename))
            with open(os.path.join(path, filename), "r") as f:
                json_schema = json.loads(f.read())
                schema = {
                    "typeof": None,
                    "typeof_info": "",
                    "type": None,
                    "title": None,
                    "desc": None,
                    "msgtype": None,
                    "content_fields": [
                    # {
                    #   title: "<title> key"
                    #   rows: [
                    #       { key: <key_name>, type: <string>, 
                    #         desc: <desc>, required: <bool> }
                    #   ]
                    # }
                    ]
                }

                # add typeof
                base_defs = {
<<<<<<< HEAD
                    ROOM_EVENT: "Message Event",
                    STATE_EVENT: "State Event"
=======
                    "core/room_event.json": "Message Event",
                    "core/state_event.json": "State Event"
>>>>>>> a2cfb890
                }
                if type(json_schema.get("allOf")) == list:
                    schema["typeof"] = base_defs.get(
                        json_schema["allOf"][0].get("$ref")
                    )
                elif json_schema.get("title"):
                    schema["typeof"] = json_schema["title"]

                # add type
                schema["type"] = Units.prop(
                    json_schema, "properties/type/enum"
                )[0]

                # add summary and desc
                schema["title"] = json_schema.get("title")
                schema["desc"] = json_schema.get("description", "")

                # walk the object for field info
                schema["content_fields"] = get_json_schema_object_fields(
                    Units.prop(json_schema, "properties/content")
                )

                # grab msgtype if it is the right kind of event
                msgtype = Units.prop(
                    json_schema, "properties/content/properties/msgtype/enum"
                )
                if msgtype:
                    schema["msgtype"] = msgtype[0]  # enum prop

                # link to msgtypes for m.room.message
                if schema["type"] == "m.room.message" and not msgtype:
                    schema["desc"] += (
                        " For more information on ``msgtypes``, see "+
                        "`m.room.message msgtypes`_."
                    )

                # Assign state key info if it has some
                if schema["typeof"] == "State Event":
                    skey_desc = Units.prop(
                        json_schema, "properties/state_key/description"
                    )
                    if not skey_desc:
                        raise Exception("Missing description for state_key")
                    schema["typeof_info"] = "``state_key``: %s" % skey_desc

                schemata[filename] = schema
        return schemata

    def load_spec_meta(self):
        path = CHANGELOG
        title_part = None
        version = None
        changelog_lines = []
        with open(path, "r") as f:
            prev_line = None
            for line in f.readlines():
                if line.strip().startswith(".. "):
                    continue  # comment
                if prev_line is None:
                    prev_line = line
                    continue
                if not title_part:
                    # find the title underline (at least 3 =)
                    if re.match("^[=]{3,}$", line.strip()):
                        title_part = prev_line
                        continue
                    prev_line = line
                else:  # have title, get body (stop on next title or EOF)
                    if re.match("^[=]{3,}$", line.strip()):
                        # we added the title in the previous iteration, pop it
                        # then bail out.
                        changelog_lines.pop()
                        break
                    changelog_lines.append(line)

        # parse out version from title
        for word in title_part.split():
            if re.match("^v[0-9\.]+$", word):
                version = word[1:]  # strip the 'v'

        self.log("Version: %s Title part: %s Changelog lines: %s" % (
            version, title_part, len(changelog_lines)
        ))
        if not version or len(changelog_lines) == 0:
            raise Exception("Failed to parse CHANGELOG.rst")

        return {
            "version": version,
            "changelog": "".join(changelog_lines)
        }

    def load_git_version(self):
        null = open(os.devnull, 'w')
        cwd = os.path.dirname(os.path.abspath(__file__))
        try:
            git_branch = subprocess.check_output(
                ['git', 'rev-parse', '--abbrev-ref', 'HEAD'],
                stderr=null,
                cwd=cwd,
            ).strip()
        except subprocess.CalledProcessError:
            git_branch = ""
        try:
            git_tag = subprocess.check_output(
                ['git', 'describe', '--exact-match'],
                stderr=null,
                cwd=cwd,
            ).strip()
            git_tag = "tag=" + git_tag
        except subprocess.CalledProcessError:
            git_tag = ""
        try:
            git_commit = subprocess.check_output(
                ['git', 'rev-parse', '--short', 'HEAD'],
                stderr=null,
                cwd=cwd,
            ).strip()
        except subprocess.CalledProcessError:
            git_commit = ""
        try:
            dirty_string = "-this_is_a_dirty_checkout"
            is_dirty = subprocess.check_output(
                ['git', 'describe', '--dirty=' + dirty_string, "--all"],
                stderr=null,
                cwd=cwd,
            ).strip().endswith(dirty_string)
            git_dirty = "dirty" if is_dirty else ""
        except subprocess.CalledProcessError:
            git_dirty = ""

        git_version = "Unknown"
        if git_branch or git_tag or git_commit or git_dirty:
            git_version = ",".join(
                s for s in
                (git_branch, git_tag, git_commit, git_dirty,)
                if s
            ).encode("ascii")
        return {
            "string": git_version,
            "revision": git_commit
        }<|MERGE_RESOLUTION|>--- conflicted
+++ resolved
@@ -371,13 +371,8 @@
 
                 # add typeof
                 base_defs = {
-<<<<<<< HEAD
                     ROOM_EVENT: "Message Event",
                     STATE_EVENT: "State Event"
-=======
-                    "core/room_event.json": "Message Event",
-                    "core/state_event.json": "State Event"
->>>>>>> a2cfb890
                 }
                 if type(json_schema.get("allOf")) == list:
                     schema["typeof"] = base_defs.get(
