"""
Contains all the units for the spec.

This file loads swagger and JSON schema files and parses out the useful bits
and returns them as Units for use in Batesian.

For the actual conversion of data -> RST (including templates), see the sections
file instead.
"""
from batesian.units import Units
import logging
import inspect
import json
import os
import re
import subprocess
import urllib
import yaml

V1_CLIENT_API = "../api/client-server/v1"
V1_EVENT_EXAMPLES = "../event-schemas/examples/v1"
V1_EVENT_SCHEMA = "../event-schemas/schema/v1"
V2_CLIENT_API = "../api/client-server/v2_alpha"
CORE_EVENT_SCHEMA = "../event-schemas/schema/v1/core-event-schema"
CHANGELOG = "../CHANGELOG.rst"
TARGETS = "../specification/targets.yaml"

ROOM_EVENT = "core-event-schema/room_event.json"
STATE_EVENT = "core-event-schema/state_event.json"

logger = logging.getLogger(__name__)

def resolve_references(path, schema):
    if isinstance(schema, dict):
        result = {}
        for key, value in schema.items():
            if key == "$ref":
                path = os.path.join(os.path.dirname(path), value)
                with open(path) as f:
                    schema = json.load(f)
                return resolve_references(path, schema)
            else:
                result[key] = resolve_references(path, value)
        return result
    elif isinstance(schema, list):
        return [resolve_references(path, value) for value in schema]
    else:
        return schema


def inherit_parents(obj):
    """
    Recurse through the 'allOf' declarations in the object
    """
    logger.debug("inherit_parents %r" % obj)
    parents = obj.get("allOf", [])
    if not parents:
        return obj

    result = {}

    # settings defined in the child take priority over the parents, so we
    # iterate through the parents first, and then overwrite with the settings
    # from the child.
    for p in map(inherit_parents, parents) + [obj]:
        for key in ('title', 'type', 'required'):
            if p.get(key):
                result[key] = p[key]

        for key in ('properties', 'additionalProperties', 'patternProperties'):
            if p.get(key):
                result.setdefault(key, {}).update(p[key])

    return result


def get_json_schema_object_fields(obj, enforce_title=False, include_parents=False):
    # Algorithm:
    # f.e. property => add field info (if field is object then recurse)
    if obj.get("type") != "object":
        raise Exception(
            "get_json_schema_object_fields: Object %s isn't an object." % obj
        )

    obj = inherit_parents(obj)

    logger.debug("Processing object with title '%s'", obj.get("title"))

    if enforce_title and not obj.get("title"):
        # Force a default titile of "NO_TITLE" to make it obvious in the
        # specification output which parts of the schema are missing a title
        obj["title"] = 'NO_TITLE'

    additionalProps = obj.get("additionalProperties")
    if additionalProps:
        # not "really" an object, just a KV store
        logger.debug("%s is a pseudo-object", obj.get("title"))

        key_type = additionalProps.get("x-pattern", "string")

        value_type = additionalProps["type"]
        if value_type == "object":
            nested_objects = get_json_schema_object_fields(
                additionalProps,
                enforce_title=True,
                include_parents=include_parents,
            )
            value_type = nested_objects[0]["title"]
            tables = [x for x in nested_objects if not x.get("no-table")]
        else:
            key_type = "string"
            tables = []

        tables = [{
            "title": "{%s: %s}" % (key_type, value_type),
            "no-table": True
        }]+tables

        logger.debug("%s done: returning %s", obj.get("title"), tables)
        return tables

    props = obj.get("properties")
    if not props:
        props = obj.get("patternProperties")
        if props:
            # try to replace horrible regex key names with pretty x-pattern ones
            for key_name in props.keys():
                pretty_key = props[key_name].get("x-pattern")
                if pretty_key:
                    props[pretty_key] = props[key_name]
                    del props[key_name]

    # Sometimes you just want to specify that a thing is an object without
    # doing all the keys. Allow people to do that if they set a 'title'.
    if not props and obj.get("title"):
        return [{
            "title": obj["title"],
            "no-table": True
        }]

    if not props:
        raise Exception(
            "Object %s has no properties and no title" % obj
        )

    required_keys = set(obj.get("required", []))

    fields = {
        "title": obj.get("title"),
        "rows": []
    }

    tables = [fields]

    for key_name in sorted(props):
        logger.debug("Processing property %s.%s", obj.get('title'), key_name)
        value_type = None
        required = key_name in required_keys
        desc = props[key_name].get("description", "")
<<<<<<< HEAD
        prop_type = props[key_name].get('type')

        if prop_type is None:
            raise KeyError("Property '%s' of object '%s' missing 'type' field"
                           % (key_name, obj))
        logger.debug("%s is a %s", key_name, prop_type)

        if prop_type == "object":
            nested_objects = get_json_schema_object_fields(
                props[key_name],
                enforce_title=True,
                include_parents=include_parents,
            )
            value_type = nested_objects[0]["title"]

            tables += [x for x in nested_objects if not x.get("no-table")]
        elif prop_type == "array":
=======

        if props[key_name]["type"] == "object":
            if props[key_name].get("additionalProperties"):
                # not "really" an object, just a KV store
                prop_val = props[key_name]["additionalProperties"]["type"]
                if prop_val == "object":
                    nested_object = get_json_schema_object_fields(
                        props[key_name]["additionalProperties"],
                        enforce_title=True,
                        include_parents=include_parents,
                    )
                    key = props[key_name]["additionalProperties"].get(
                        "x-pattern", "string"
                    )
                    value_type = "{%s: %s}" % (key, nested_object[0]["title"])
                    value_id = "%s: %s" % (key, nested_object[0]["title"])
                    if not nested_object[0].get("no-table"):
                        tables += nested_object
                else:
                    value_type = "{string: %s}" % (prop_val,)
                    value_id = "string: %s" % (prop_val,)
            else:
                nested_object = get_json_schema_object_fields(
                    props[key_name],
                    enforce_title=True,
                    include_parents=include_parents,
                )
                value_type = "{%s}" % nested_object[0]["title"]
                value_id = "%s" % (nested_object[0]["title"],)

                if not nested_object[0].get("no-table"):
                    tables += nested_object
        elif props[key_name]["type"] == "array":
>>>>>>> 994c0974
            # if the items of the array are objects then recurse
            if props[key_name]["items"]["type"] == "object":
                nested_objects = get_json_schema_object_fields(
                    props[key_name]["items"],
                    enforce_title=True,
                    include_parents=include_parents,
                )
<<<<<<< HEAD
                value_type = "[%s]" % nested_objects[0]["title"]
                tables += nested_objects
=======
                value_type = "[%s]" % nested_object[0]["title"]
                value_id = "%s" % (nested_object[0]["title"],)
                tables += nested_object
>>>>>>> 994c0974
            else:
                value_type = props[key_name]["items"]["type"]
                if isinstance(value_type, list):
                    value_type = " or ".join(value_type)
                value_type = "[%s]" % value_type
                value_id = "%s" % (value_type,)
                array_enums = props[key_name]["items"].get("enum")
                if array_enums:
                    if len(array_enums) > 1:
                        value_type = "[enum]"
                        desc += (
                            " One of: %s" % json.dumps(array_enums)
                        )
                    else:
                        desc += (
                            " Must be '%s'." % array_enums[0]
                        )
        else:
<<<<<<< HEAD
            value_type = prop_type
=======
            value_type = props[key_name]["type"]
            value_id = props[key_name]["type"]
>>>>>>> 994c0974
            if props[key_name].get("enum"):
                if len(props[key_name].get("enum")) > 1:
                    value_type = "enum"
                    if desc:
                        desc += " "
                    desc += (
                        "One of: %s" % json.dumps(props[key_name]["enum"])
                    )
                else:
                    if desc:
                        desc += " "
                    desc += (
                        "Must be '%s'." % props[key_name]["enum"][0]
                    )
            if isinstance(value_type, list):
                value_type = " or ".join(value_type)

        fields["rows"].append({
            "key": key_name,
            "type": value_type,
            "id": value_id,
            "required": required,
            "desc": desc,
            "req_str": "**Required.** " if required else ""
        })
        logger.debug("Done property %s" % key_name)

    return tables


def get_tables_for_schema(path, schema, include_parents=False):
    resolved_schema = resolve_references(path, schema)
    tables = get_json_schema_object_fields(resolved_schema,
        include_parents=include_parents,
    )

    # the result may contain duplicates, if objects are referred to more than
    # once. Filter them out.
    #
    # Go through the tables backwards so that we end up with a breadth-first
    # rather than depth-first ordering.

    titles = set()
    filtered = []
    for table in reversed(tables):
        if table.get("title") in titles:
            continue

        titles.add(table.get("title"))
        filtered.append(table)
    filtered.reverse()

    return filtered


class MatrixUnits(Units):

    def _load_swagger_meta(self, filepath, api, group_name):
        endpoints = []
        for path in api["paths"]:
            for method in api["paths"][path]:
                single_api = api["paths"][path][method]
                full_path = api.get("basePath", "").rstrip("/") + path
                endpoint = {
                    "title": single_api.get("summary", ""),
                    "desc": single_api.get("description", single_api.get("summary", "")),
                    "method": method.upper(),
                    "path": full_path.strip(),
                    "requires_auth": "security" in single_api,
                    "rate_limited": 429 in single_api.get("responses", {}),
                    "req_params": [],
                    "res_tables": [],
                    "example": {
                        "req": "",
                        "responses": [],
                        "good_response": ""
                    }
                }
                self.log(" ------- Endpoint: %s %s ------- " % (method, path))
                for param in single_api.get("parameters", []):
                    # description
                    desc = param.get("description", "")
                    if param.get("required"):
                        desc = "**Required.** " + desc

                    # assign value expected for this param
                    val_type = param.get("type") # integer/string

                    if param.get("enum"):
                        val_type = "enum"
                        desc += (
                            " One of: %s" % json.dumps(param.get("enum"))
                        )

                    refType = Units.prop(param, "schema/$ref/") # Error,Event
                    schemaFmt = Units.prop(param, "schema/format") # bytes e.g. uploads
                    if not val_type and refType:
                        val_type = refType  # TODO: Resolve to human-readable.
                    if not val_type and schemaFmt:
                        val_type = schemaFmt
                    # handle top-level strings/bools
                    if not val_type and Units.prop(param, "schema/type") == "string":
                        val_type = "string"
                    if not val_type and Units.prop(param, "schema/type") == "boolean":
                        val_type = "boolean"
                    if val_type:
                        endpoint["req_params"].append({
                            "key": param["name"],
                            "loc": param["in"],
                            "type": val_type,
                            "desc": desc
                        })
                        continue
                    # If we're here, either the param has no value or it is an
                    # object which we haven't $reffed (so probably just a json
                    # object with some keys; we'll add entries f.e one)
                    if "schema" not in param:
                        raise Exception(
                            ("API endpoint group=%s path=%s method=%s param=%s"+
                            " has no valid parameter value.") % (
                                group_name, path, method, param
                            )
                        )
                    if Units.prop(param, "schema/type") != "object":
                        raise Exception(
                            ("API endpoint group=%s path=%s method=%s defines a"+
                            " param with a schema which isn't an object. Array?")
                            % (group_name, path, method)
                        )
                    # loop top-level json keys
                    json_body = Units.prop(param, "schema/properties")
                    required_params = []
                    if Units.prop(param, "schema/required"):
                        required_params = Units.prop(param, "schema/required")
                    for key in json_body:
                        req_obj = json_body[key]
                        pdesc = req_obj["description"]
                        if key in required_params:
                            pdesc = "**Required.** " + pdesc

                        is_array = req_obj["type"] == "array"
                        is_array_of_objects = (
                            is_array and req_obj["items"]["type"] == "object"
                        )
                        endpoint["req_params"].append({
                            "key": key,
                            "loc": "JSON body",
                            "type": (
                                req_obj["type"] if not is_array else
                                "array[%s]" % req_obj["items"]["type"]
                            ),
                            "desc": pdesc
                        })
                        if not is_array_of_objects and req_obj["type"] == "array":
                            continue
                        # Put in request.dot.notation for nested keys
                        if req_obj["type"] in ["object", "array"]:
                            if is_array_of_objects:
                                req_obj = req_obj["items"]

                            req_tables = get_tables_for_schema(
                                filepath, req_obj, include_parents=True)

                            if req_tables > 1:
                                for table in req_tables[1:]:
<<<<<<< HEAD
                                    nested_key_name = [
                                        s["key"] for s in req_tables[0]["rows"] if
                                        s["type"] == ("%s" % (table["title"],))
                                    ][0]
=======
                                    nested_key_name = {
                                        "key": s["key"]
                                        for rtable in req_tables
                                        for s in rtable["rows"]
                                        if s["id"] == table["title"]
                                    }.get("key", None)

                                    if nested_key_name is None:
                                        raise Exception("Failed to find table for %r" % (table["title"],))

>>>>>>> 994c0974
                                    for row in table["rows"]:
                                        row["key"] = "%s.%s" % (nested_key_name, row["key"])

                            key_sep = "[0]." if is_array else "."
                            for table in req_tables:
                                if table.get("no-table"):
                                    continue
                                for row in table["rows"]:
                                    nested_key = key + key_sep + row["key"]
                                    endpoint["req_params"].append({
                                        "key": nested_key,
                                        "loc": "JSON body",
                                        "type": row["type"],
                                        "desc": row["req_str"] + row["desc"]
                                    })

                # endfor[param]
                for row in endpoint["req_params"]:
                    self.log("Request parameter: %s" % row)

                # group params by location to ease templating
                endpoint["req_param_by_loc"] = {
                    #   path: [...], query: [...], body: [...]
                }
                for p in endpoint["req_params"]:
                    if p["loc"] not in endpoint["req_param_by_loc"]:
                        endpoint["req_param_by_loc"][p["loc"]] = []
                    endpoint["req_param_by_loc"][p["loc"]].append(p)

                good_response = None
                for code, res in single_api.get("responses", {}).items():
                    if not good_response and code == 200:
                        good_response = res
                    description = res.get("description", "")
                    example = res.get("examples", {}).get("application/json", "")
                    if description and example:
                        endpoint["example"]["responses"].append({
                            "code": code,
                            "description": description,
                            "example": example,
                        })

                # form example request if it has one. It "has one" if all params
                # have either "x-example" or a "schema" with an "example".
                params_missing_examples = [
                    p for p in single_api.get("parameters", []) if (
                        "x-example" not in p and 
                        not Units.prop(p, "schema/example")
                    )
                ]
                if len(params_missing_examples) == 0:
                    path_template = api.get("basePath", "").rstrip("/") + path
                    qps = []
                    body = ""
                    for param in single_api.get("parameters", []):
                        if param["in"] == "path":
                            path_template = path_template.replace(
                                "{%s}" % param["name"], urllib.quote(
                                    param["x-example"]
                                )
                            )
                        elif param["in"] == "body":
                            body = param["schema"]["example"]
                        elif param["in"] == "query":
                            example = param["x-example"]
                            if type(example) == list:
                                for value in example:
                                    qps.append((param["name"], value))
                            else:
                                qps.append((param["name"], example))
                    query_string = "" if len(qps) == 0 else "?"+urllib.urlencode(qps)
                    if body:
                        endpoint["example"]["req"] = "%s %s%s HTTP/1.1\nContent-Type: application/json\n\n%s" % (
                            method.upper(), path_template, query_string, body
                        )
                    else:
                        endpoint["example"]["req"] = "%s %s%s HTTP/1.1\n\n" % (
                            method.upper(), path_template, query_string
                        )

                else:
                    self.log(
                        "The following parameters are missing examples :( \n %s" %
                        [ p["name"] for p in params_missing_examples ]
                    )

                # add response params if this API has any.
                if good_response:
                    self.log("Found a 200 response for this API")
                    res_type = Units.prop(good_response, "schema/type")
                    res_name = Units.prop(good_response, "schema/name")
                    if res_type and res_type not in ["object", "array"]:
                        # response is a raw string or something like that
                        good_table = {
                            "title": None,
                            "rows": [{
                                "key": "<" + res_type + ">" if not res_name else res_name,
                                "type": res_type,
                                "desc": res.get("description", ""),
                                "req_str": ""
                            }]
                        }
                        if good_response.get("headers"):
                            for (header_name, header) in good_response.get("headers").iteritems():
                                good_table["rows"].append({
                                    "key": header_name,
                                    "type": "Header<" + header["type"] + ">",
                                    "desc": header["description"],
                                    "req_str": ""
                                })
                        endpoint["res_tables"].append(good_table)
                    elif res_type and Units.prop(good_response, "schema/properties"):
                        # response is an object:
                        schema = good_response["schema"]
                        res_tables = get_tables_for_schema(filepath, schema,
                            include_parents=True,
                        )
                        for table in res_tables:
                            if "no-table" not in table:
                                endpoint["res_tables"].append(table)
                    elif res_type and Units.prop(good_response, "schema/items"):
                        # response is an array:
                        # FIXME: Doesn't recurse at all.
                        schema = good_response["schema"]
                        array_type = Units.prop(schema, "items/type")
                        if Units.prop(schema, "items/allOf"):
                            array_type = (
                                Units.prop(schema, "items/title")
                            )
                        endpoint["res_tables"].append({
                            "title": schema.get("title", ""),
                            "rows": [{
                                "key": "N/A",
                                "type": ("[%s]" % array_type),
                                "desc": schema.get("description", ""),
                                "req_str": ""
                            }]
                        })

                for response_table in endpoint["res_tables"]:
                    self.log("Response: %s" % response_table["title"])
                    for r in response_table["rows"]:
                        self.log("Row: %s" % r)
                if len(endpoint["res_tables"]) == 0:
                    self.log(
                        "This API appears to have no response table. Are you " +
                        "sure this API returns no parameters?"
                    )

                endpoints.append(endpoint)

                aliases = single_api.get("x-alias", None)
                if aliases:
                    alias_link = aliases["canonical-link"]
                    for alias in aliases["aliases"]:
                        endpoints.append({
                            "method": method.upper(),
                            "path": alias,
                            "alias_for_path": full_path,
                            "alias_link": alias_link
                        })

        return {
            "base": api.get("basePath").rstrip("/"),
            "group": group_name,
            "endpoints": endpoints,
        }

    def load_swagger_apis(self):
        paths = [
            V1_CLIENT_API, V2_CLIENT_API
        ]
        apis = {}
        for path in paths:
            is_v2 = (path == V2_CLIENT_API)
            if not os.path.exists(V2_CLIENT_API):
                self.log("Skipping v2 apis: %s does not exist." % V2_CLIENT_API)
                continue
            for filename in os.listdir(path):
                if not filename.endswith(".yaml"):
                    continue
                self.log("Reading swagger API: %s" % filename)
                filepath = os.path.join(path, filename)
                with open(filepath, "r") as f:
                    # strip .yaml
                    group_name = filename[:-5].replace("-", "_")
                    if is_v2:
                        group_name = "v2_" + group_name
                    api = yaml.load(f.read())
                    api["__meta"] = self._load_swagger_meta(
                        filepath, api, group_name
                    )
                    apis[group_name] = api
        return apis

    def load_common_event_fields(self):
        path = CORE_EVENT_SCHEMA
        event_types = {}

        for (root, dirs, files) in os.walk(path):
            for filename in files:
                if not filename.endswith(".json"):
                    continue

                event_type = filename[:-5]  # strip the ".json"
                filepath = os.path.join(root, filename)
                with open(filepath) as f:
                    try:
                        event_info = json.load(f)
                    except Exception as e:
                        raise ValueError(
                            "Error reading file %r" % (filepath,), e
                        )

                if "event" not in event_type:
                    continue  # filter ImageInfo and co

                table = {
                    "title": event_info["title"],
                    "desc": event_info["description"],
                    "rows": []
                }

                for prop in sorted(event_info["properties"]):
                    row = {
                        "key": prop,
                        "type": event_info["properties"][prop]["type"],
                        "desc": event_info["properties"][prop].get("description","")
                    }
                    table["rows"].append(row)

                event_types[event_type] = table
        return event_types

    def load_event_examples(self):
        path = V1_EVENT_EXAMPLES
        examples = {}
        for filename in os.listdir(path):
            if not filename.startswith("m."):
                continue
            with open(os.path.join(path, filename), "r") as f:
                examples[filename] = json.loads(f.read())
                if filename == "m.room.message#m.text":
                    examples["m.room.message"] = examples[filename]
        return examples

    def load_event_schemas(self):
        path = V1_EVENT_SCHEMA
        schemata = {}

        for filename in os.listdir(path):
            if not filename.startswith("m."):
                continue
            filepath = os.path.join(path, filename)
            self.log("Reading %s" % filepath)
            with open(filepath, "r") as f:
                json_schema = json.loads(f.read())
                schema = {
                    "typeof": None,
                    "typeof_info": "",
                    "type": None,
                    "title": None,
                    "desc": None,
                    "msgtype": None,
                    "content_fields": [
                    # {
                    #   title: "<title> key"
                    #   rows: [
                    #       { key: <key_name>, type: <string>, 
                    #         desc: <desc>, required: <bool> }
                    #   ]
                    # }
                    ]
                }

                # add typeof
                base_defs = {
                    ROOM_EVENT: "Message Event",
                    STATE_EVENT: "State Event"
                }
                if type(json_schema.get("allOf")) == list:
                    schema["typeof"] = base_defs.get(
                        json_schema["allOf"][0].get("$ref")
                    )
                elif json_schema.get("title"):
                    schema["typeof"] = json_schema["title"]

                # add type
                schema["type"] = Units.prop(
                    json_schema, "properties/type/enum"
                )[0]

                # add summary and desc
                schema["title"] = json_schema.get("title")
                schema["desc"] = json_schema.get("description", "")

                # walk the object for field info
                schema["content_fields"] = get_tables_for_schema(filepath,
                    Units.prop(json_schema, "properties/content")
                )

                # This is horrible because we're special casing a key on m.room.member.
                # We need to do this because we want to document a non-content object.
                if schema["type"] == "m.room.member":
                    invite_room_state = get_tables_for_schema(filepath,
                        json_schema["properties"]["invite_room_state"]["items"],
                    )
                    schema["content_fields"].extend(invite_room_state)


                # grab msgtype if it is the right kind of event
                msgtype = Units.prop(
                    json_schema, "properties/content/properties/msgtype/enum"
                )
                if msgtype:
                    schema["msgtype"] = msgtype[0]  # enum prop

                # link to msgtypes for m.room.message
                if schema["type"] == "m.room.message" and not msgtype:
                    schema["desc"] += (
                        " For more information on ``msgtypes``, see "+
                        "`m.room.message msgtypes`_."
                    )

                # Assign state key info if it has some
                if schema["typeof"] == "State Event":
                    skey_desc = Units.prop(
                        json_schema, "properties/state_key/description"
                    )
                    if not skey_desc:
                        raise Exception("Missing description for state_key")
                    schema["typeof_info"] = "``state_key``: %s" % skey_desc

                schemata[filename] = schema
        return schemata

    def load_spec_meta(self):
        path = CHANGELOG
        title_part = None
        version = None
        changelog_lines = []
        with open(path, "r") as f:
            prev_line = None
            for line in f.readlines():
                if line.strip().startswith(".. "):
                    continue  # comment
                if prev_line is None:
                    prev_line = line
                    continue
                if not title_part:
                    # find the title underline (at least 3 =)
                    if re.match("^[=]{3,}$", line.strip()):
                        title_part = prev_line
                        continue
                    prev_line = line
                else:  # have title, get body (stop on next title or EOF)
                    if re.match("^[=]{3,}$", line.strip()):
                        # we added the title in the previous iteration, pop it
                        # then bail out.
                        changelog_lines.pop()
                        break
                    changelog_lines.append(line)

        # parse out version from title
        for word in title_part.split():
            if re.match("^v[0-9\.]+$", word):
                version = word[1:]  # strip the 'v'

        self.log("Version: %s Title part: %s Changelog line count: %s" % (
            version, title_part, len(changelog_lines)
        ))
        if not version or len(changelog_lines) == 0:
            raise Exception("Failed to parse CHANGELOG.rst")

        return {
            "version": version,
            "changelog": "".join(changelog_lines)
        }


    def load_spec_targets(self):
        with open(TARGETS, "r") as f:
            return yaml.load(f.read())


    def load_git_version(self):
        null = open(os.devnull, 'w')
        cwd = os.path.dirname(os.path.abspath(__file__))
        try:
            git_branch = subprocess.check_output(
                ['git', 'rev-parse', '--abbrev-ref', 'HEAD'],
                stderr=null,
                cwd=cwd,
            ).strip()
        except subprocess.CalledProcessError:
            git_branch = ""
        try:
            git_tag = subprocess.check_output(
                ['git', 'describe', '--exact-match'],
                stderr=null,
                cwd=cwd,
            ).strip()
            git_tag = "tag=" + git_tag
        except subprocess.CalledProcessError:
            git_tag = ""
        try:
            git_commit = subprocess.check_output(
                ['git', 'rev-parse', '--short', 'HEAD'],
                stderr=null,
                cwd=cwd,
            ).strip()
        except subprocess.CalledProcessError:
            git_commit = ""
        try:
            dirty_string = "-this_is_a_dirty_checkout"
            is_dirty = subprocess.check_output(
                ['git', 'describe', '--dirty=' + dirty_string, "--all"],
                stderr=null,
                cwd=cwd,
            ).strip().endswith(dirty_string)
            git_dirty = "dirty" if is_dirty else ""
        except subprocess.CalledProcessError:
            git_dirty = ""

        git_version = "Unknown"
        if git_branch or git_tag or git_commit or git_dirty:
            git_version = ",".join(
                s for s in
                (git_branch, git_tag, git_commit, git_dirty,)
                if s
            ).encode("ascii")
        return {
            "string": git_version,
            "revision": git_commit
        }<|MERGE_RESOLUTION|>--- conflicted
+++ resolved
@@ -157,7 +157,6 @@
         value_type = None
         required = key_name in required_keys
         desc = props[key_name].get("description", "")
-<<<<<<< HEAD
         prop_type = props[key_name].get('type')
 
         if prop_type is None:
@@ -172,44 +171,10 @@
                 include_parents=include_parents,
             )
             value_type = nested_objects[0]["title"]
+            value_id = value_type
 
             tables += [x for x in nested_objects if not x.get("no-table")]
         elif prop_type == "array":
-=======
-
-        if props[key_name]["type"] == "object":
-            if props[key_name].get("additionalProperties"):
-                # not "really" an object, just a KV store
-                prop_val = props[key_name]["additionalProperties"]["type"]
-                if prop_val == "object":
-                    nested_object = get_json_schema_object_fields(
-                        props[key_name]["additionalProperties"],
-                        enforce_title=True,
-                        include_parents=include_parents,
-                    )
-                    key = props[key_name]["additionalProperties"].get(
-                        "x-pattern", "string"
-                    )
-                    value_type = "{%s: %s}" % (key, nested_object[0]["title"])
-                    value_id = "%s: %s" % (key, nested_object[0]["title"])
-                    if not nested_object[0].get("no-table"):
-                        tables += nested_object
-                else:
-                    value_type = "{string: %s}" % (prop_val,)
-                    value_id = "string: %s" % (prop_val,)
-            else:
-                nested_object = get_json_schema_object_fields(
-                    props[key_name],
-                    enforce_title=True,
-                    include_parents=include_parents,
-                )
-                value_type = "{%s}" % nested_object[0]["title"]
-                value_id = "%s" % (nested_object[0]["title"],)
-
-                if not nested_object[0].get("no-table"):
-                    tables += nested_object
-        elif props[key_name]["type"] == "array":
->>>>>>> 994c0974
             # if the items of the array are objects then recurse
             if props[key_name]["items"]["type"] == "object":
                 nested_objects = get_json_schema_object_fields(
@@ -217,20 +182,15 @@
                     enforce_title=True,
                     include_parents=include_parents,
                 )
-<<<<<<< HEAD
-                value_type = "[%s]" % nested_objects[0]["title"]
+                value_id = nested_objects[0]["title"]
+                value_type = "[%s]" % value_id
                 tables += nested_objects
-=======
-                value_type = "[%s]" % nested_object[0]["title"]
-                value_id = "%s" % (nested_object[0]["title"],)
-                tables += nested_object
->>>>>>> 994c0974
             else:
                 value_type = props[key_name]["items"]["type"]
                 if isinstance(value_type, list):
                     value_type = " or ".join(value_type)
+                value_id = value_type
                 value_type = "[%s]" % value_type
-                value_id = "%s" % (value_type,)
                 array_enums = props[key_name]["items"].get("enum")
                 if array_enums:
                     if len(array_enums) > 1:
@@ -243,12 +203,8 @@
                             " Must be '%s'." % array_enums[0]
                         )
         else:
-<<<<<<< HEAD
             value_type = prop_type
-=======
-            value_type = props[key_name]["type"]
-            value_id = props[key_name]["type"]
->>>>>>> 994c0974
+            value_id = prop_type
             if props[key_name].get("enum"):
                 if len(props[key_name].get("enum")) > 1:
                     value_type = "enum"
@@ -414,12 +370,6 @@
 
                             if req_tables > 1:
                                 for table in req_tables[1:]:
-<<<<<<< HEAD
-                                    nested_key_name = [
-                                        s["key"] for s in req_tables[0]["rows"] if
-                                        s["type"] == ("%s" % (table["title"],))
-                                    ][0]
-=======
                                     nested_key_name = {
                                         "key": s["key"]
                                         for rtable in req_tables
@@ -430,7 +380,6 @@
                                     if nested_key_name is None:
                                         raise Exception("Failed to find table for %r" % (table["title"],))
 
->>>>>>> 994c0974
                                     for row in table["rows"]:
                                         row["key"] = "%s.%s" % (nested_key_name, row["key"])
 
