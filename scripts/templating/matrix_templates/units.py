# Copyright 2016 OpenMarket Ltd
#
# Licensed under the Apache License, Version 2.0 (the "License");
# you may not use this file except in compliance with the License.
# You may obtain a copy of the License at
#
#     http://www.apache.org/licenses/LICENSE-2.0
#
# Unless required by applicable law or agreed to in writing, software
# distributed under the License is distributed on an "AS IS" BASIS,
# WITHOUT WARRANTIES OR CONDITIONS OF ANY KIND, either express or implied.
# See the License for the specific language governing permissions and
# limitations under the License.
"""
Contains all the units for the spec.

This file loads swagger and JSON schema files and parses out the useful bits
and returns them as Units for use in Batesian.

For the actual conversion of data -> RST (including templates), see the sections
file instead.
"""
from batesian.units import Units
from collections import OrderedDict
import logging
import json
import os
import os.path
import re
import subprocess
import sys
import yaml
from functools import reduce
from six.moves.urllib.parse import urlencode, quote

matrix_doc_dir=reduce(lambda acc,_: os.path.dirname(acc),
                      range(1, 5), os.path.abspath(__file__))

HTTP_APIS = {
    os.path.join(matrix_doc_dir, "api/application-service"): "as",
    os.path.join(matrix_doc_dir, "api/client-server"): "cs",
    os.path.join(matrix_doc_dir, "api/identity"): "is",
    os.path.join(matrix_doc_dir, "api/push-gateway"): "push",
    os.path.join(matrix_doc_dir, "api/server-server"): "ss",
}
SWAGGER_DEFINITIONS = {
    os.path.join(matrix_doc_dir, "api/application-service/definitions"): "as",
    os.path.join(matrix_doc_dir, "api/client-server/definitions"): "cs",
    os.path.join(matrix_doc_dir, "api/identity/definitions"): "is",
    os.path.join(matrix_doc_dir, "api/push-gateway/definitions"): "push",
    os.path.join(matrix_doc_dir, "api/server-server/definitions"): "ss",
}
EVENT_EXAMPLES = os.path.join(matrix_doc_dir, "event-schemas/examples")
EVENT_SCHEMA = os.path.join(matrix_doc_dir, "event-schemas/schema")
CORE_EVENT_SCHEMA = os.path.join(matrix_doc_dir, "event-schemas/schema/core-event-schema")
CHANGELOG_DIR = os.path.join(matrix_doc_dir, "changelogs")
TARGETS = os.path.join(matrix_doc_dir, "specification/targets.yaml")

ROOM_EVENT = "core-event-schema/room_event.yaml"
STATE_EVENT = "core-event-schema/state_event.yaml"

logger = logging.getLogger(__name__)

# a yaml Loader which loads mappings into OrderedDicts instead of regular
# dicts, so that we preserve the ordering of properties from the api files.
#
# with thanks to http://stackoverflow.com/a/21912744/637864
class OrderedLoader(yaml.Loader):
    pass
def construct_mapping(loader, node):
    loader.flatten_mapping(node)
    pairs = loader.construct_pairs(node)
    return OrderedDict(pairs)
OrderedLoader.add_constructor(
    yaml.resolver.BaseResolver.DEFAULT_MAPPING_TAG,
    construct_mapping)


class TypeTable(object):
    """Describes a table documenting an object type

    Attributes:
        title(str|None): Title of the table - normally the object type
        desc(str|None): description of the object
        rows(list[TypeTableRow]): the rows in the table
    """
    def __init__(self, title=None, desc=None, rows=[]):
        self.title=title
        self.desc=desc
        self._rows = []
        for row in rows:
            self.add_row(row)

    def add_row(self, row):
        if not isinstance(row, TypeTableRow):
            raise ValueError("Can only add TypeTableRows to TypeTable")

        self._rows.append(row)

    def __getattr__(self, item):
        if item == 'rows':
            return list(self._rows)
        return super(TypeTable, self).__getattr__(item)

    def __repr__(self):
        return "TypeTable[%s, rows=%s]" % (self.title, self._rows)


class TypeTableRow(object):
    """Describes an object field defined in the json schema
    """
    def __init__(self, key, title, desc, required=False):
        self.key = key
        self.title = title
        self.desc = desc
        self.required = required

    def __repr__(self):
        return "TypeTableRow[%s: %s]" % (self.key, self.desc)


def resolve_references(path, schema):
    if isinstance(schema, dict):
        # do $ref first
        if '$ref' in schema:
            value = schema['$ref']
            path = os.path.join(os.path.dirname(path), value)
            with open(path) as f:
                ref = yaml.load(f, OrderedLoader)
            result = resolve_references(path, ref)
            del schema['$ref']
        else:
            result = OrderedDict()

        for key, value in schema.items():
            result[key] = resolve_references(path, value)
        return result
    elif isinstance(schema, list):
        return [resolve_references(path, value) for value in schema]
    else:
        return schema


def inherit_parents(obj):
    """
    Recurse through the 'allOf' declarations in the object
    """
    logger.debug("inherit_parents %r" % obj)

    parents = obj.get("allOf", [])
    if not parents:
        return obj

    result = {}

    # settings defined in the child take priority over the parents, so we
    # iterate through the parents first, and then overwrite with the settings
    # from the child.
    for p in list(map(inherit_parents, parents)) + [obj]:
        # child blats out type, title and description
        for key in ('type', 'title', 'description'):
            if p.get(key):
                result[key] = p[key]

        # other fields get merged
        for key in ('required', ):
            if p.get(key):
                result.setdefault(key, []).extend(p[key])

        for key in ('properties', 'additionalProperties', 'patternProperties'):
            if p.get(key):
                result.setdefault(key, OrderedDict()).update(p[key])

    return result


def get_json_schema_object_fields(obj, enforce_title=False):
    """Parse a JSON schema object definition

    Args:
        obj(dict): definition from the JSON schema file. $refs should already
            have been resolved.
        enforce_title (bool): if True, and the definition has no "title",
            the 'title' result will be set to 'NO_TITLE' (otherwise it will be
            set to None)

    Returns:
        dict: with the following fields:
          - title (str): title (normally the type name) for the object
          - tables (list[TypeTable]): list of the tables for the type
                definition
    """
    # Algorithm:
    # f.e. property => add field info (if field is object then recurse)
    if obj.get("type") != "object":
        raise Exception(
            "get_json_schema_object_fields: Object %s isn't an object." % obj
        )

    obj_title = obj.get("title")

    logger.debug("Processing object with title '%s'", obj_title)

    additionalProps = obj.get("additionalProperties")
    props = obj.get("properties")
    if additionalProps and not props:
        # not "really" an object, just a KV store
        logger.debug("%s is a pseudo-object", obj_title)

        key_type = additionalProps.get("x-pattern", "string")
        res = process_data_type(additionalProps)
        return {
            "title": "{%s: %s}" % (key_type, res["title"]),
            "tables": res["tables"],
        }

    if not props:
        props = obj.get("patternProperties")
        if props:
            # try to replace horrible regex key names with pretty x-pattern ones
            for key_name in props.keys():
                pretty_key = props[key_name].get("x-pattern")
                if pretty_key:
                    props[pretty_key] = props[key_name]
                    del props[key_name]



    # Sometimes you just want to specify that a thing is an object without
    # doing all the keys.
    if not props:
        return {
            "title": obj_title if obj_title else 'object',
            "tables": [],
        }

    if enforce_title and not obj_title:
        # Force a default titile of "NO_TITLE" to make it obvious in the
        # specification output which parts of the schema are missing a title
        obj_title = 'NO_TITLE'

    required_keys = set(obj.get("required", []))

    first_table_rows = []
    tables = []

    for key_name in props:
        try:
            logger.debug("Processing property %s.%s", obj_title, key_name)
            required = key_name in required_keys
            res = process_data_type(props[key_name], required)

            first_table_rows.append(TypeTableRow(
                key=key_name,
                title=res["title"],
                required=required,
                desc=res["desc"],
            ))
            tables.extend(res["tables"])
            logger.debug("Done property %s" % key_name)

        except Exception as e:
            e2 = Exception("Error reading property %s.%s: %s" %
                           (obj_title, key_name, str(e)))
            # throw the new exception with the old stack trace, so that
            # we don't lose information about where the error occurred.
            raise e2.with_traceback(sys.exc_info()[2])

    tables.insert(0, TypeTable(title=obj_title, rows=first_table_rows))

    for table in tables:
        assert isinstance(table, TypeTable)

    return {
        "title": obj_title,
        "tables": tables,
    }


# process a data type definition. returns a dictionary with the keys:
# title:     stringified type name
# desc:     description
# enum_desc: description of permissible enum fields
# is_object: true if the data type is an object
# tables:   list of additional table definitions
def process_data_type(prop, required=False, enforce_title=True):
    prop = inherit_parents(prop)

    prop_type = prop.get('oneOf', prop.get('type', []))
    assert prop_type

    tables = []
    enum_desc = None
    is_object = False

    if prop_type == "object":
        res = get_json_schema_object_fields(
            prop,
            enforce_title=enforce_title,
        )
        prop_title = res["title"]
        tables = res["tables"]
        is_object = True

    elif prop_type == "array":
        items = prop["items"]
        # Items can be a list of schemas or a schema itself
        # http://json-schema.org/latest/json-schema-validation.html#rfc.section.6.4
        if isinstance(items, list):
            nested_titles = []
            for i in items:
                nested = process_data_type(i)
                tables.extend(nested['tables'])
                nested_titles.append(nested['title'])
            prop_title = "[%s]" % (", ".join(nested_titles), )
        else:
            nested = process_data_type(prop["items"])
            prop_title = "[%s]" % nested["title"]
            tables = nested["tables"]
            enum_desc = nested["enum_desc"]

    elif isinstance(prop_type, list):
        prop_title = []
        for t in prop_type:
            if isinstance(t, dict):
                nested = process_data_type(t)
                tables.extend(nested['tables'])
                prop_title.append(nested['title'])
                # Assuming there's at most one enum among type options
                enum_desc = nested['enum_desc']
                if enum_desc:
                    enum_desc = "%s if the type is enum" % enum_desc
            else:
                prop_title.append(t)
    else:
        prop_title = prop_type

    if prop.get("enum"):
        if len(prop["enum"]) > 1:
            prop_title = "enum"
            enum_desc = (
                "One of: %s" % json.dumps(prop["enum"])
            )
        else:
            enum_desc = (
                "Must be '%s'." % prop["enum"][0]
            )

    if isinstance(prop_title, list):
        prop_title = " or ".join(prop_title)

    rq = "**Required.**" if required else None
    desc = " ".join(x for x in [rq, prop.get("description"), enum_desc] if x)

    for table in tables:
        assert isinstance(table, TypeTable)

    return {
        "title": prop_title,
        "desc": desc,
        "enum_desc": enum_desc,
        "is_object": is_object,
        "tables": tables,
    }

def deduplicate_tables(tables):
    # the result may contain duplicates, if objects are referred to more than
    # once. Filter them out.
    #
    # Go through the tables backwards so that we end up with a breadth-first
    # rather than depth-first ordering.

    titles = set()
    filtered = []
    for table in reversed(tables):
        if table.title in titles:
            continue

        titles.add(table.title)
        filtered.append(table)
    filtered.reverse()

    return filtered

def get_tables_for_schema(schema):
    pv = process_data_type(schema, enforce_title=False)
    return deduplicate_tables(pv["tables"])

def get_tables_for_response(schema):
    pv = process_data_type(schema, enforce_title=False)
    tables = deduplicate_tables(pv["tables"])

    # make up the first table, with just the 'body' row in, unless the response
    # is an object, in which case there's little point in having one.
    if not pv["is_object"]:
        first_table_row = TypeTableRow(
            key="<body>", title=pv["title"], desc=pv["desc"],
        )
        tables.insert(0, TypeTable(None, rows=[first_table_row]))

    logger.debug("response: %r" % tables)

    return tables

def get_example_for_schema(schema):
    """Returns a python object representing a suitable example for this object"""
    schema = inherit_parents(schema)

    if 'example' in schema:
        example = schema['example']
        return example

    proptype = schema['type']

    if proptype == 'object':
        if 'properties' not in schema:
            raise Exception('"object" property has neither properties nor example')
        res = OrderedDict()
        for prop_name, prop in schema['properties'].items():
            logger.debug("Parsing property %r" % prop_name)
            prop_example = get_example_for_schema(prop)
            res[prop_name] = prop_example
        return res

    if proptype == 'array':
        if 'items' not in schema:
            raise Exception('"array" property has neither items nor example')
        items = schema['items']
        if isinstance(items, list):
            return [get_example_for_schema(i) for i in items]
        return [get_example_for_schema(items)]

    if proptype == 'integer':
        return 0

    if proptype == 'string':
        return proptype

    raise Exception("Don't know to make an example %s" % proptype)

def get_example_for_param(param):
    """Returns a stringified example for a parameter"""
    if 'x-example' in param:
        return param['x-example']
    schema = param.get('schema')
    if not schema:
        return None

    exampleobj = None
    if 'example' in schema:
        exampleobj = schema['example']

    if exampleobj is None:
        exampleobj = get_example_for_schema(schema)

    return json.dumps(exampleobj, indent=2)

def get_example_for_response(response):
    """Returns a stringified example for a response"""
    exampleobj = None
    if 'examples' in response:
        exampleobj = response["examples"].get("application/json")

    if exampleobj is None:
        schema = response.get('schema')
        if schema:
            if schema['type'] == 'file':
                # no example for 'file' responses
                return None
            exampleobj = get_example_for_schema(schema)

    if exampleobj is None:
        return None

    return json.dumps(exampleobj, indent=2)

class MatrixUnits(Units):
    def _load_swagger_meta(self, api, group_name):
        endpoints = []
        base_path = api.get("basePath", "")

        for path in api["paths"]:
            for method in api["paths"][path]:
                logger.info(" ------- Endpoint: %s %s ------- " % (method, path))

                try:
                    endpoint = self._handle_endpoint(
                        api["paths"][path][method], method,
                        base_path.rstrip("/") + path)

                    endpoints.append(endpoint)
                except Exception as e:
                    logger.error("Error handling endpoint %s %s: %s",
                                 method, path, e)
                    raise
        return {
            "base": api.get("basePath").rstrip("/"),
            "group": group_name,
            "endpoints": endpoints,
        }

    def _handle_endpoint(self, endpoint_swagger, method, path):
        endpoint = {
            "title": endpoint_swagger.get("summary", ""),
            "deprecated": endpoint_swagger.get("deprecated", False),
            "desc": endpoint_swagger.get("description",
                                         endpoint_swagger.get("summary", "")),
            "method": method.upper(),
            "path": path.strip(),
            "requires_auth": "security" in endpoint_swagger,
            "rate_limited": 429 in endpoint_swagger.get("responses", {}),
            "req_param_by_loc": {},
            "req_body_tables": [],
            "res_headers": None,
            "res_tables": [],
            "responses": [],
            "example": {
                "req": "",
            }
        }
        path_template = path
        example_query_params = []
        example_body = ""
        for param in endpoint_swagger.get("parameters", []):
            # even body params should have names, otherwise the active docs don't work.
            param_name = param["name"]

            try:
                param_loc = param["in"]

                if param_loc == "body":
                    self._handle_body_param(param, endpoint)
                    example_body = get_example_for_param(param)
                    continue

                # description
                desc = param.get("description", "")
                if param.get("required"):
                    desc = "**Required.** " + desc

                # assign value expected for this param
                val_type = param.get("type")  # integer/string

                if val_type == "array":
                    items = param.get("items")
                    if items:
                        if isinstance(items, list):
                            types = ", ".join(i.get("type") for i in items)
                            val_type = "[%s]" % (types,)
                        else:
                            val_type = "[%s]" % items.get("type")

                if param.get("enum"):
                    val_type = "enum"
                    desc += (
                        " One of: %s" % json.dumps(param.get("enum"))
                    )

                endpoint["req_param_by_loc"].setdefault(param_loc, []).append(
                    TypeTableRow(key=param_name, title=val_type, desc=desc),
                )

                example = get_example_for_param(param)
                if example is None:
                    continue

                if param_loc == "path":
                    path_template = path_template.replace(
                        "{%s}" % param_name, quote(example)
                    )
                elif param_loc == "query":
                    if type(example) == list:
                        for value in example:
                            example_query_params.append((param_name, value))
                    else:
                        example_query_params.append((param_name, example))

            except Exception as e:
                raise Exception("Error handling parameter %s" % param_name, e)
        # endfor[param]
        good_response = None
        for code in sorted(endpoint_swagger.get("responses", {}).keys()):
            res = endpoint_swagger["responses"][code]
            if not good_response and code == 200:
                good_response = res
            description = res.get("description", "")
            example = get_example_for_response(res)
            endpoint["responses"].append({
                "code": code,
                "description": description,
                "example": example,
            })

        # add response params if this API has any.
        if good_response:
            if "schema" in good_response:
                endpoint["res_tables"] = get_tables_for_response(
                    good_response["schema"]
                )
            if "headers" in good_response:
                headers = TypeTable()
                for (header_name, header) in good_response["headers"].items():
                    headers.add_row(
                        TypeTableRow(key=header_name, title=header["type"],
                                     desc=header["description"]),
                    )
                endpoint["res_headers"] = headers
        query_string = "" if len(
            example_query_params) == 0 else "?" + urlencode(
            example_query_params)
        if example_body:
            endpoint["example"][
                "req"] = "%s %s%s HTTP/1.1\nContent-Type: application/json\n\n%s" % (
                method.upper(), path_template, query_string, example_body
            )
        else:
            endpoint["example"]["req"] = "%s %s%s HTTP/1.1\n\n" % (
                method.upper(), path_template, query_string
            )
        return endpoint

    def _handle_body_param(self, param, endpoint_data):
        """Update endpoint_data object with the details of the body param
        :param string filepath       path to the yaml
        :param dict   param          the parameter data from the yaml
        :param dict   endpoint_data  dictionary of endpoint data to be updated
        """
        try:
            schema = inherit_parents(param["schema"])
            if schema["type"] != "object":
                logger.warn(
                    "Unsupported body type %s for %s %s", schema["type"],
                    endpoint_data["method"], endpoint_data["path"]
                )
                return

            req_body_tables = get_tables_for_schema(schema)

            if req_body_tables == []:
                # no fields defined for the body.
                return

            # put the top-level parameters into 'req_param_by_loc', and the others
            # into 'req_body_tables'
            body_params = endpoint_data['req_param_by_loc'].setdefault("JSON body",[])
            body_params.extend(req_body_tables[0].rows)

            body_tables = req_body_tables[1:]
            endpoint_data['req_body_tables'].extend(body_tables)

        except Exception as e:
            e2 = Exception(
                "Error decoding body of API endpoint %s %s: %s" %
                (endpoint_data["method"], endpoint_data["path"], e)
            )
            raise e2.with_traceback(sys.exc_info()[2])


    def load_swagger_apis(self):
        apis = {}
        for path, suffix in HTTP_APIS.items():
            for filename in os.listdir(path):
                if not filename.endswith(".yaml"):
                    continue
                filepath = os.path.join(path, filename)
                logger.info("Reading swagger API: %s" % filepath)
                with open(filepath, "r") as f:
                    # strip .yaml
                    group_name = filename[:-5].replace("-", "_")
                    group_name = "%s_%s" % (group_name, suffix)
                    api = yaml.load(f.read(), OrderedLoader)
                    api = resolve_references(filepath, api)
                    api["__meta"] = self._load_swagger_meta(
                        api, group_name
                    )
                    apis[group_name] = api
        return apis


    def load_swagger_definitions(self):
        defs = {}
        for path, prefix in SWAGGER_DEFINITIONS.items():
            self._load_swagger_definitions_in_dir(defs, path, prefix)
        return defs

    def _load_swagger_definitions_in_dir(self, defs, path, prefix, recurse=True):
        if not os.path.exists(path):
            return defs
        for filename in os.listdir(path):
            filepath = os.path.join(path, filename)
            if os.path.isdir(filepath) and recurse:
                safe_name = re.sub(r"[^a-zA-Z0-9_]", "_", filename)
                dir_prefix = "_".join([prefix, safe_name])
                # We don't recurse because we have to stop at some point
                self._load_swagger_definitions_in_dir(
                    defs, filepath, dir_prefix, recurse=False)
            if not filename.endswith(".yaml"):
                continue
            filepath = os.path.join(path, filename)
            logger.info("Reading swagger definition: %s" % filepath)
            with open(filepath, "r") as f:
                # strip .yaml
                group_name = re.sub(r"[^a-zA-Z0-9_]", "_", filename[:-5])
                group_name = "%s_%s" % (prefix, group_name)
                definition = yaml.load(f.read(), OrderedLoader)
                definition = resolve_references(filepath, definition)
                if 'type' not in definition:
                    continue
                try:
                    example = get_example_for_schema(definition)
                except:
                    example = None
                    pass  # do nothing - we don't care
                if 'title' not in definition:
                    definition['title'] = "NO_TITLE"
                definition['tables'] = get_tables_for_schema(definition)
                defs[group_name] = {
                    "definition": definition,
                    "examples": [example] if example is not None else [],
                }
        return defs

    def load_common_event_fields(self):
        """Parse the core event schema files

        Returns:
            dict: with the following properties:
                "title": Event title (from the 'title' field of the schema)
                "desc": desc
                "tables": list[TypeTable]
        """
        path = CORE_EVENT_SCHEMA
        event_types = {}

        for filename in os.listdir(path):
            if not filename.endswith(".yaml"):
                continue

            filepath = os.path.join(path, filename)

            event_type = filename[:-5]  # strip the ".yaml"
            logger.info("Reading event schema: %s" % filepath)

            with open(filepath) as f:
                event_schema = yaml.load(f, OrderedLoader)

            schema_info = process_data_type(
                event_schema,
                enforce_title=True,
            )
            event_types[event_type] = schema_info
        return event_types

    def load_apis(self, substitutions):
        cs_ver = substitutions.get("%CLIENT_RELEASE_LABEL%", "unstable")
        fed_ver = substitutions.get("%SERVER_RELEASE_LABEL%", "unstable")
<<<<<<< HEAD
        as_ver = substitutions.get("%APPSERVICE_RELEASE_LABEL%", "unstable")
=======
        push_gw_ver = substitutions.get("%PUSH_GATEWAY_RELEASE_LABEL%", "unstable")
>>>>>>> fd7cb22a

        # we abuse the typetable to return this info to the templates
        return TypeTable(rows=[
            TypeTableRow(
                "`Client-Server API <client_server/"+cs_ver+".html>`_",
                cs_ver,
                "Interaction between clients and servers",
            ), TypeTableRow(
                "`Server-Server API <server_server/"+fed_ver+".html>`_",
                fed_ver,
                "Federation between servers",
            ), TypeTableRow(
                "`Application Service API <application_service/"+as_ver+".html>`_",
                as_ver,
                "Privileged server plugins",
            ), TypeTableRow(
                "`Identity Service API <identity_service/unstable.html>`_",
                "unstable",
                "Mapping of third party IDs to Matrix IDs",
            ), TypeTableRow(
                "`Push Gateway API <push_gateway/"+push_gw_ver+".html>`_",
                push_gw_ver,
                "Push notifications for Matrix events",
            ),
        ])

    def load_event_examples(self):
        path = EVENT_EXAMPLES
        examples = {}
        for filename in os.listdir(path):
            if not filename.startswith("m."):
                continue

            event_name = filename.split("#")[0]
            filepath = os.path.join(path, filename)
            logger.info("Reading event example: %s" % filepath)
            try:
                with open(filepath, "r") as f:
                    example = json.load(f)
                    examples[filename] = examples.get(filename, [])
                    examples[filename].append(example)
                    if filename != event_name:
                        examples[event_name] = examples.get(event_name, [])
                        examples[event_name].append(example)
            except Exception as e:
                e2 = Exception("Error reading event example "+filepath+": "+
                               str(e))
                # throw the new exception with the old stack trace, so that
                # we don't lose information about where the error occurred.
                raise e2.with_traceback(sys.exc_info()[2])

        return examples

    def load_event_schemas(self):
        path = EVENT_SCHEMA
        schemata = {}

        for filename in os.listdir(path):
            if not filename.startswith("m."):
                continue
            filepath = os.path.join(path, filename)
            try:
                schemata[filename] = self.read_event_schema(filepath)
            except Exception as e:
                e2 = Exception("Error reading event schema "+filepath+": "+
                               str(e))
                # throw the new exception with the old stack trace, so that
                # we don't lose information about where the error occurred.
                raise e2.with_traceback(sys.exc_info()[2])

        return schemata

    def read_event_schema(self, filepath):
        logger.info("Reading %s" % filepath)

        with open(filepath, "r") as f:
            json_schema = yaml.load(f, OrderedLoader)

        schema = {
            # one of "Message Event" or "State Event"
            "typeof": "",
            "typeof_info": "",

            # event type, eg "m.room.member". Note *not* the type of the
            # event object (which should always be 'object').
            "type": None,
            "title": None,
            "desc": None,
            "msgtype": None,
            "content_fields": [
                # <TypeTable>
            ]
        }

        # before we resolve the references, see if the first reference is to
        # the message event or state event schemas, and add typeof info if so.
        base_defs = {
            ROOM_EVENT: "Message Event",
            STATE_EVENT: "State Event"
        }
        if type(json_schema.get("allOf")) == list:
            firstRef = json_schema["allOf"][0]["$ref"]
            if firstRef in base_defs:
                schema["typeof"] = base_defs[firstRef]

        json_schema = resolve_references(filepath, json_schema)

        # add type
        schema["type"] = Units.prop(
            json_schema, "properties/type/enum"
        )[0]

        # add summary and desc
        schema["title"] = json_schema.get("title")
        schema["desc"] = json_schema.get("description", "")

        # walk the object for field info
        schema["content_fields"] = get_tables_for_schema(
            Units.prop(json_schema, "properties/content")
        )

        # grab msgtype if it is the right kind of event
        msgtype = Units.prop(
            json_schema, "properties/content/properties/msgtype/enum"
        )
        if msgtype:
            schema["msgtype"] = msgtype[0]  # enum prop

        # link to msgtypes for m.room.message
        if schema["type"] == "m.room.message" and not msgtype:
            schema["desc"] += (
                " For more information on ``msgtypes``, see "+
                "`m.room.message msgtypes`_."
            )

        # Assign state key info if it has some
        if schema["typeof"] == "State Event":
            skey_desc = Units.prop(
                json_schema, "properties/state_key/description"
            )
            if not skey_desc:
                raise Exception("Missing description for state_key")
            schema["typeof_info"] = "``state_key``: %s" % skey_desc

        return schema

    def load_changelogs(self):
        changelogs = {}

        for f in os.listdir(CHANGELOG_DIR):
            if not f.endswith(".rst"):
                continue
            path = os.path.join(CHANGELOG_DIR, f)
            name = f[:-4]

            # If there's a directory with the same name, we'll try to generate
            # a towncrier changelog and prepend it to the general changelog.
            tc_path = os.path.join(CHANGELOG_DIR, name)
            tc_lines = []
            if os.path.isdir(tc_path):
                logger.info("Generating towncrier changelog for: %s" % name)
                p = subprocess.Popen(
                    ['towncrier', '--version', 'Unreleased Changes', '--name', name, '--draft'],
                    cwd=tc_path,
                    stderr=subprocess.PIPE,
                    stdout=subprocess.PIPE,
                )
                stdout, stderr = p.communicate()
                if p.returncode != 0:
                    # Something broke - dump as much information as we can
                    logger.error("Towncrier exited with code %s" % p.returncode)
                    logger.error(stdout.decode('UTF-8'))
                    logger.error(stderr.decode('UTF-8'))
                    raw_log = ""
                else:
                    raw_log = stdout.decode('UTF-8')

                    # This is a bit of a hack, but it does mean that the log at least gets *something*
                    # to tell us it broke
                    if not raw_log.startswith("Unreleased Changes"):
                        logger.error("Towncrier appears to have failed to generate a changelog")
                        logger.error(raw_log)
                        raw_log = ""
                tc_lines = raw_log.splitlines()

            title_part = None
            changelog_lines = []
            with open(path, "r") as f:
                lines = f.readlines()
            prev_line = None
            for line in (tc_lines + lines):
                if prev_line is None:
                    prev_line = line
                    continue
                if not title_part:
                    # find the title underline (at least 3 =)
                    if re.match("^[=]{3,}$", line.strip()):
                        title_part = prev_line
                        continue
                    prev_line = line
                else:  # have title, get body (stop on next title or EOF)
                    if re.match("^[=]{3,}$", line.strip()):
                        # we added the title in the previous iteration, pop it
                        # then bail out.
                        changelog_lines.pop()
                        break
                    # Don't generate subheadings (we'll keep the title though)
                    if re.match("^[-]{3,}$", line.strip()):
                        continue
                    changelog_lines.append("    " + line + '\n')
            changelogs[name] = "".join(changelog_lines)

        return changelogs


    def load_spec_targets(self):
        with open(TARGETS, "r") as f:
            return yaml.load(f.read())


    def load_git_version(self):
        null = open(os.devnull, 'w')
        cwd = os.path.dirname(os.path.abspath(__file__))
        try:
            git_branch = subprocess.check_output(
                ['git', 'rev-parse', '--abbrev-ref', 'HEAD'],
                stderr=null,
                cwd=cwd,
            ).strip().decode('UTF-8')
        except subprocess.CalledProcessError:
            git_branch = ""
        try:
            git_tag = subprocess.check_output(
                ['git', 'describe', '--exact-match'],
                stderr=null,
                cwd=cwd,
            ).strip().decode('UTF-8')
            git_tag = "tag=" + git_tag
        except subprocess.CalledProcessError:
            git_tag = ""
        try:
            git_commit = subprocess.check_output(
                ['git', 'rev-parse', '--short', 'HEAD'],
                stderr=null,
                cwd=cwd,
            ).strip().decode('UTF-8')
        except subprocess.CalledProcessError:
            git_commit = ""
        try:
            dirty_string = "-this_is_a_dirty_checkout"
            is_dirty = subprocess.check_output(
                ['git', 'describe', '--dirty=' + dirty_string, "--all"],
                stderr=null,
                cwd=cwd,
            ).strip().decode('UTF-8').endswith(dirty_string)
            git_dirty = "dirty" if is_dirty else ""
        except subprocess.CalledProcessError:
            git_dirty = ""

        git_version = "Unknown"
        if git_branch or git_tag or git_commit or git_dirty:
            git_version = ",".join(
                s for s in
                (git_branch, git_tag, git_commit, git_dirty,)
                if s
            ).encode("ascii").decode('ascii')
        return {
            "string": git_version,
            "revision": git_commit
        }<|MERGE_RESOLUTION|>--- conflicted
+++ resolved
@@ -754,11 +754,8 @@
     def load_apis(self, substitutions):
         cs_ver = substitutions.get("%CLIENT_RELEASE_LABEL%", "unstable")
         fed_ver = substitutions.get("%SERVER_RELEASE_LABEL%", "unstable")
-<<<<<<< HEAD
         as_ver = substitutions.get("%APPSERVICE_RELEASE_LABEL%", "unstable")
-=======
         push_gw_ver = substitutions.get("%PUSH_GATEWAY_RELEASE_LABEL%", "unstable")
->>>>>>> fd7cb22a
 
         # we abuse the typetable to return this info to the templates
         return TypeTable(rows=[
