--- conflicted
+++ resolved
@@ -754,11 +754,8 @@
     def load_apis(self, substitutions):
         cs_ver = substitutions.get("%CLIENT_RELEASE_LABEL%", "unstable")
         fed_ver = substitutions.get("%SERVER_RELEASE_LABEL%", "unstable")
-<<<<<<< HEAD
         is_ver = substitutions.get("%IDENTITY_RELEASE_LABEL%", "unstable")
-=======
         as_ver = substitutions.get("%APPSERVICE_RELEASE_LABEL%", "unstable")
->>>>>>> f04afaa9
         push_gw_ver = substitutions.get("%PUSH_GATEWAY_RELEASE_LABEL%", "unstable")
 
         # we abuse the typetable to return this info to the templates
