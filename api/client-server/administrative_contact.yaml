# Copyright 2016 OpenMarket Ltd
#
# Licensed under the Apache License, Version 2.0 (the "License");
# you may not use this file except in compliance with the License.
# You may obtain a copy of the License at
#
#     http://www.apache.org/licenses/LICENSE-2.0
#
# Unless required by applicable law or agreed to in writing, software
# distributed under the License is distributed on an "AS IS" BASIS,
# WITHOUT WARRANTIES OR CONDITIONS OF ANY KIND, either express or implied.
# See the License for the specific language governing permissions and
# limitations under the License.
swagger: '2.0'
info:
  title: "Matrix Client-Server Account Administrative Contact API"
  version: "1.0.0"
host: localhost:8008
schemes:
  - https
  - http
basePath: /_matrix/client/%CLIENT_MAJOR_VERSION%
consumes:
  - application/json
produces:
  - application/json
securityDefinitions:
  $ref: definitions/security.yaml
paths:
  "/account/3pid":
    get:
      summary: Gets a list of a user's third party identifiers.
      description: |-
        Gets a list of the third party identifiers that the homeserver has
        associated with the user's account.

        This is *not* the same as the list of third party identifiers bound to
        the user's Matrix ID in Identity Servers.

        Identifiers in this list may be used by the homeserver as, for example,
        identifiers that it will accept to reset the user's account password.
      operationId: getAccount3PIDs
      security:
        - accessToken: []
      responses:
        200:
          description: The lookup was successful.
          examples:
            application/json: {
              "threepids": [
                {
                  "medium": "email",
                  "address": "monkey@banana.island",
                  "validated_at": 1535176800000,
                  "added_at": 1535336848756
                }
              ]
            }
          schema:
            type: object
            properties:
              threepids:
                type: array
                items:
                  type: object
                  title: Third party identifier
                  properties:
                    medium:
                      type: string
                      description: The medium of the third party identifier.
                      enum: ["email", "msisdn"]
                    address:
                      type: string
                      description: The third party identifier address.
                    validated_at:
                      type: integer
                      format: int64
                      description: |-
                        The timestamp, in milliseconds, when the identifier was
                        validated by the identity service.
                    added_at:
                      type: integer
                      format: int64
                      description:
                        The timestamp, in milliseconds, when the homeserver
                        associated the third party identifier with the user.
                  required: ['medium', 'address', 'validated_at', 'added_at']
      tags:
        - User data
    post:
      summary: Adds contact information to the user's account.
      description: Adds contact information to the user's account.
      operationId: post3PIDs
      security:
        - accessToken: []
      parameters:
        - in: body
          name: body
          schema:
            type: object
            properties:
              three_pid_creds:
                title: "ThreePidCredentials"
                type: object
                description: The third party credentials to associate with the account.
                properties:
                  client_secret:
                    type: string
                    description: The client secret used in the session with the Identity Server.
                  id_server:
                    type: string
                    description: The Identity Server to use.
                  sid:
                    type: string
                    description: The session identifier given by the Identity Server.
                required: ["client_secret", "id_server", "sid"]
              bind:
                type: boolean
                description: |-
                  Whether the homeserver should also bind this third party
                  identifier to the account's Matrix ID with the passed identity
                  server. Default: ``false``.
                x-example: true
            required: ["three_pid_creds"]
            example: {
                "three_pid_creds": {
                  "id_server": "matrix.org",
                  "sid": "abc123987",
                  "client_secret": "d0n'tT3ll"
                },
                "bind": false
              }
      responses:
        200:
          description: The addition was successful.
          examples:
            application/json: {}
            schema:
              type: object
        403:
          description: The credentials could not be verified with the identity server.
          examples:
            application/json: {
                "errcode": "M_THREEPID_AUTH_FAILED",
                "error": "The third party credentials could not be verified by the identity server."
              }
          schema:
            "$ref": "definitions/errors/error.yaml"
      tags:
        - User data
  "/account/3pid/delete":
    post:
      summary: Deletes a third party identifier from the user's account
      description: |-
        Removes a third party identifier from the user's account. This might not
        cause an unbind of the identifier from the identity service.
      operationId: delete3pidFromAccount
      security:
        - accessToken: []
      parameters:
        - in: body
          name: body
          schema:
            type: object
            properties:
              medium:
                type: string
                description: The medium of the third party identifier being removed.
                enum: ["email", "msisdn"]
                example: "email"
              address:
                type: string
                description: The third party address being removed.
                example: "example@domain.com"
            required: ['medium', 'address']
      responses:
        200:
          description: |-
            The homeserver has disassociated the third party identifier from the
            user.
          schema:
            type: object
            properties: {}
      tags:
        - User data
  "/account/3pid/email/requestToken":
    post:
      summary: Begins the validation process for an email address for association with the user's account.
      description: |-
        Proxies the identity service API ``validate/email/requestToken``, but
        first checks that the given email address is **not** already associated
        with an account on this homeserver. This API should be used to request
        validation tokens when adding an email address to an account. This API's
<<<<<<< HEAD
        parameters and response is identical to that of the |/register/email/requestToken|_
=======
        parameters and response are identical to that of the |/register/email/requestToken|_
>>>>>>> 683072e6
        endpoint.
      operationId: requestTokenTo3PIDEmail
      parameters:
        - in: body
          name: body
          required: true
          schema:
            allOf:
              - $ref: "../identity/definitions/request_email_validation.yaml"
              - type: object
                properties:
                  id_server:
                    type: string
                    description: |-
                      The hostname of the identity service to communicate with. May
                      optionally include a port.
                    example: "id.example.com"
                required: ['id_server']
      responses:
        200:
          description: An email was sent to the given address.
          schema:
            $ref: "../identity/definitions/sid.yaml"
        403:
          description: |-
<<<<<<< HEAD
            The homeserver does not permit the user from having the third party
            identifier as a contact option. This does not prevent the identity
            service from binding the third party identifier, however.
=======
            The homeserver does not allow the third party identifier as a
            contact option.
>>>>>>> 683072e6
          schema:
            $ref: "definitions/errors/error.yaml"
          examples:
            application/json: {
              "errcode": "M_THREEPID_DENIED",
              "error": "Third party identifier is not allowed"
            }
        400:
          description: |-
<<<<<<< HEAD
            The homeserver was unable to locate a user with the third party identifier
            already bound, or the request was invalid.
=======
            The third party identifier is already in use on the homeserver, or
            the request was invalid.
>>>>>>> 683072e6
          schema:
            $ref: "definitions/errors/error.yaml"
          examples:
            application/json: {
<<<<<<< HEAD
              "errcode": "M_THREEPID_NOT_FOUND",
              "error": "Third party identifier not found"
=======
              "errcode": "M_THREEPID_IN_USE",
              "error": "Third party identifier already in use"
>>>>>>> 683072e6
            }
  "/account/3pid/msisdn/requestToken":
    post:
      summary: Begins the validation process for a phone number for association with the user's account.
      description: |-
        Proxies the identity service API ``validate/msisdn/requestToken``, but
        first checks that the given phone number is **not** already associated
        with an account on this Home Server. This API should be used to request
        validation tokens when adding a phone number to an account. This API's
<<<<<<< HEAD
        parameters and response is identical to that of the |/register/msisdn/requestToken|_
=======
        parameters and response are identical to that of the |/register/msisdn/requestToken|_
>>>>>>> 683072e6
        endpoint.
      operationId: requestTokenTo3PIDMSISDN
      parameters:
        - in: body
          name: body
          required: true
          schema:
            allOf:
              - $ref: "../identity/definitions/request_msisdn_validation.yaml"
              - type: object
                properties:
                  id_server:
                    type: string
                    description: |-
                      The hostname of the identity service to communicate with. May
                      optionally include a port.
                    example: "id.example.com"
                required: ['id_server']
      responses:
        200:
          description: An SMS message was sent to the given phone number.
          schema:
            $ref: "../identity/definitions/sid.yaml"
        403:
          description: |-
<<<<<<< HEAD
            The homeserver does not permit the user from having the third party
            identifier as a contact option. This does not prevent the identity
            service from binding the third party identifier, however.
=======
            The homeserver does not allow the third party identifier as a
            contact option.
>>>>>>> 683072e6
          schema:
            $ref: "definitions/errors/error.yaml"
          examples:
            application/json: {
              "errcode": "M_THREEPID_DENIED",
              "error": "Third party identifier is not allowed"
            }
        400:
          description: |-
<<<<<<< HEAD
            The homeserver was unable to location a user with the third party identifier
            alrady bound, or the request was invalid.
=======
            The third party identifier is already in use on the homeserver, or
            the request was invalid.
>>>>>>> 683072e6
          schema:
            $ref: "definitions/errors/error.yaml"
          examples:
            application/json: {
<<<<<<< HEAD
              "errcode": "M_THREEPID_NOT_FOUND",
              "error": "Third party identifier not found"
=======
              "errcode": "M_THREEPID_IN_USE",
              "error": "Third party identifier already in use"
>>>>>>> 683072e6
            }<|MERGE_RESOLUTION|>--- conflicted
+++ resolved
@@ -191,11 +191,7 @@
         first checks that the given email address is **not** already associated
         with an account on this homeserver. This API should be used to request
         validation tokens when adding an email address to an account. This API's
-<<<<<<< HEAD
-        parameters and response is identical to that of the |/register/email/requestToken|_
-=======
         parameters and response are identical to that of the |/register/email/requestToken|_
->>>>>>> 683072e6
         endpoint.
       operationId: requestTokenTo3PIDEmail
       parameters:
@@ -221,14 +217,8 @@
             $ref: "../identity/definitions/sid.yaml"
         403:
           description: |-
-<<<<<<< HEAD
-            The homeserver does not permit the user from having the third party
-            identifier as a contact option. This does not prevent the identity
-            service from binding the third party identifier, however.
-=======
             The homeserver does not allow the third party identifier as a
             contact option.
->>>>>>> 683072e6
           schema:
             $ref: "definitions/errors/error.yaml"
           examples:
@@ -238,24 +228,14 @@
             }
         400:
           description: |-
-<<<<<<< HEAD
-            The homeserver was unable to locate a user with the third party identifier
-            already bound, or the request was invalid.
-=======
             The third party identifier is already in use on the homeserver, or
             the request was invalid.
->>>>>>> 683072e6
-          schema:
-            $ref: "definitions/errors/error.yaml"
-          examples:
-            application/json: {
-<<<<<<< HEAD
-              "errcode": "M_THREEPID_NOT_FOUND",
-              "error": "Third party identifier not found"
-=======
+          schema:
+            $ref: "definitions/errors/error.yaml"
+          examples:
+            application/json: {
               "errcode": "M_THREEPID_IN_USE",
               "error": "Third party identifier already in use"
->>>>>>> 683072e6
             }
   "/account/3pid/msisdn/requestToken":
     post:
@@ -265,11 +245,7 @@
         first checks that the given phone number is **not** already associated
         with an account on this Home Server. This API should be used to request
         validation tokens when adding a phone number to an account. This API's
-<<<<<<< HEAD
-        parameters and response is identical to that of the |/register/msisdn/requestToken|_
-=======
         parameters and response are identical to that of the |/register/msisdn/requestToken|_
->>>>>>> 683072e6
         endpoint.
       operationId: requestTokenTo3PIDMSISDN
       parameters:
@@ -295,14 +271,8 @@
             $ref: "../identity/definitions/sid.yaml"
         403:
           description: |-
-<<<<<<< HEAD
-            The homeserver does not permit the user from having the third party
-            identifier as a contact option. This does not prevent the identity
-            service from binding the third party identifier, however.
-=======
             The homeserver does not allow the third party identifier as a
             contact option.
->>>>>>> 683072e6
           schema:
             $ref: "definitions/errors/error.yaml"
           examples:
@@ -312,22 +282,12 @@
             }
         400:
           description: |-
-<<<<<<< HEAD
-            The homeserver was unable to location a user with the third party identifier
-            alrady bound, or the request was invalid.
-=======
             The third party identifier is already in use on the homeserver, or
             the request was invalid.
->>>>>>> 683072e6
-          schema:
-            $ref: "definitions/errors/error.yaml"
-          examples:
-            application/json: {
-<<<<<<< HEAD
-              "errcode": "M_THREEPID_NOT_FOUND",
-              "error": "Third party identifier not found"
-=======
+          schema:
+            $ref: "definitions/errors/error.yaml"
+          examples:
+            application/json: {
               "errcode": "M_THREEPID_IN_USE",
               "error": "Third party identifier already in use"
->>>>>>> 683072e6
             }