{
  "$ref": "m.room.member",
  "content": {
    "membership": "invite",
    "avatar_url": "mxc://domain.com/SEsfnsuifSDFSSEF#auto",
    "displayname": "Alice Margatroid"
  },
  "unsigned": {
    "invite_room_state": [
      {
        "type": "m.room.name",
        "state_key": "",
        "content": {
          "name": "Forest of Magic"
        }
      },
      {
        "type": "m.room.join_rules",
        "state_key": "",
        "content": {
          "join_rule": "invite"
        }
      }
<<<<<<< HEAD
    },
    {
      "type": "m.room.join_rules",
      "state_key": "",
      "content": {
        "join_rule": "invite"
      }
    }
  ]
=======
    ]
  },
  "state_key": "@alice:localhost",
  "origin_server_ts": 1431961217939,
  "event_id": "$WLGTSEFSEF:localhost",
  "type": "m.room.member",
  "room_id": "!Cuyf34gef24t:localhost",
  "sender": "@example:localhost"
>>>>>>> e4f8c239
}<|MERGE_RESOLUTION|>--- conflicted
+++ resolved
@@ -21,7 +21,6 @@
           "join_rule": "invite"
         }
       }
-<<<<<<< HEAD
     },
     {
       "type": "m.room.join_rules",
@@ -31,14 +30,4 @@
       }
     }
   ]
-=======
-    ]
-  },
-  "state_key": "@alice:localhost",
-  "origin_server_ts": 1431961217939,
-  "event_id": "$WLGTSEFSEF:localhost",
-  "type": "m.room.member",
-  "room_id": "!Cuyf34gef24t:localhost",
-  "sender": "@example:localhost"
->>>>>>> e4f8c239
 }