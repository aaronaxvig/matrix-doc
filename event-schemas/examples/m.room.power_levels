--- conflicted
+++ resolved
@@ -16,20 +16,8 @@
     "users": {
       "@example:localhost": 100
     },
-<<<<<<< HEAD
-    "users_default": 0
-  }
-=======
     "users_default": 0,
     "notifications": {
       "room": 20
     }
-  },
-  "state_key": "",
-  "origin_server_ts": 1431961217939,
-  "event_id": "$WLGTSEFSEF:localhost",
-  "type": "m.room.power_levels",
-  "room_id": "!Cuyf34gef24t:localhost",
-  "sender": "@example:localhost"
->>>>>>> 138419cd
 }