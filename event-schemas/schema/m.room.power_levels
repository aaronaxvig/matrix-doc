---
allOf:
  - $ref: core-event-schema/state_event.yaml
description: |-
  This event specifies the minimum level a user must have in order to perform a
  certain action. It also specifies the levels of each user in the room.

  If a ``user_id`` is in the ``users`` list, then that ``user_id`` has the
  associated power level. Otherwise they have the default level
  ``users_default``. If ``users_default`` is not supplied, it is assumed to be
  0. If the room contains no ``m.room.power_levels`` event, the room's creator has
  a power level of 100, and all other users have a power level of 0.

  The level required to send a certain event is governed by ``events``,
  ``state_default`` and ``events_default``. If an event type is specified in
  ``events``, then the user must have at least the level specified in order to
  send that event. If the event type is not supplied, it defaults to
  ``events_default`` for Message Events and ``state_default`` for State
  Events.

  If there is no ``state_default`` in the ``m.room.power_levels`` event, the
  ``state_default`` is 50. If there is no ``events_default`` in the
  ``m.room.power_levels`` event, the ``events_default`` is 0. If the room
  contains no ``m.room.power_levels`` event, *both* the ``state_default`` and
  ``events_default`` are 0.

  The power level required to invite a user to the room, kick a user from the
  room, ban a user from the room, or redact an event, is defined by ``invite``,
  ``kick``, ``ban``, and ``redact``, respectively. Each of these levels defaults
  to 50 if they are not specified in the ``m.room.power_levels`` event, or if
  the room contains no ``m.room.power_levels`` event.

  .. NOTE::

    As noted above, in the absence of an ``m.room.power_levels`` event, the
    ``state_default`` is 0, and all users are considered to have power level 0.
    That means that **any** member of the room can send an
    ``m.room.power_levels`` event, changing the permissions in the room.

    Server implementations should therefore ensure that each room has an
    ``m.room.power_levels`` event as soon as it is created. See also the
    documentation of the ``/createRoom`` API.

properties:
  content:
    properties:
      ban:
        description: The level required to ban a user. Defaults to 50 if unspecified.
        type: integer
      events:
        additionalProperties:
          type: integer
        description: The level required to send specific event types. This is a mapping from event type to power level required.
        title: Event power levels
        type: object
      events_default:
        description: |-
            The default level required to send message events. Can be
            overridden by the ``events`` key.  Defaults to 0 if unspecified.
        type: integer
      invite:
        description: The level required to invite a user. Defaults to 50 if unspecified.
        type: integer
      kick:
        description: The level required to kick a user. Defaults to 50 if unspecified.
        type: integer
      redact:
        description: The level required to redact an event. Defaults to 50 if unspecified.
        type: integer
      state_default:
        description: |-
            The default level required to send state events. Can be overridden
            by the ``events`` key. Defaults to 50 if unspecified, but 0 if
            there is no ``m.room.power_levels`` event at all.
        type: integer
      users:
        additionalProperties:
          type: integer
        description: The power levels for specific users. This is a mapping from ``user_id`` to power level for that user.
        title: User power levels
        type: object
      users_default:
        description: |-
            The default power level for every user in the room, unless their
            ``user_id`` is mentioned in the ``users`` key. Defaults to 0 if
            unspecified.
<<<<<<< HEAD
        type: number
      notifications:
        properties:
          room:
            type: number
            description: The level required to trigger an ``@room`` notification. Defaults to 50 if unspecified.
        additionalProperties:
          type: number
        description: |-
            The power level requirements for specific notification types.
            This is a mapping from ``key`` to power level for that notifications key.
        title: Notifications
        type: object
=======
        type: integer
>>>>>>> 8e88d82a
    type: object
  state_key:
    description: A zero-length string.
    pattern: '^$'
    type: string
  type:
    enum:
      - m.room.power_levels
    type: string
title: Defines the power levels (privileges) of users in the room.
type: object<|MERGE_RESOLUTION|>--- conflicted
+++ resolved
@@ -84,8 +84,7 @@
             The default power level for every user in the room, unless their
             ``user_id`` is mentioned in the ``users`` key. Defaults to 0 if
             unspecified.
-<<<<<<< HEAD
-        type: number
+        type: integer
       notifications:
         properties:
           room:
@@ -98,9 +97,6 @@
             This is a mapping from ``key`` to power level for that notifications key.
         title: Notifications
         type: object
-=======
-        type: integer
->>>>>>> 8e88d82a
     type: object
   state_key:
     description: A zero-length string.
