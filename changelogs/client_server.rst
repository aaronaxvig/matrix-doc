<<<<<<< HEAD
Unreleased changes
==================

- Changes to the API which will be backwards-compatible for clients:

  - New endpoints:

    - ``POST /user_directory/search``
      (`#1096 <https://github.com/matrix-org/matrix-doc/pull/1096>`_).
    - ``GET /rooms/{roomId}/event/{eventId}``
      (`#1110 <https://github.com/matrix-org/matrix-doc/pull/1110>`_).
    - ``POST /delete_devices``
      (`#1239 <https://github.com/matrix-org/matrix-doc/pull/1239>`_).
    - ``GET /thirdparty/protocol/{protocol}``
      (`#1353 <https://github.com/matrix-org/matrix-doc/pull/1353>`_).
    - ``GET /thirdparty/location/{protocol}``
      (`#1353 <https://github.com/matrix-org/matrix-doc/pull/1353>`_).
    - ``GET /thirdparty/user/{protocol}``
      (`#1353 <https://github.com/matrix-org/matrix-doc/pull/1353>`_).
    - ``GET /thirdparty/location``
      (`#1353 <https://github.com/matrix-org/matrix-doc/pull/1353>`_).
    - ``GET /thirdparty/user``
      (`#1353 <https://github.com/matrix-org/matrix-doc/pull/1353>`_).

  - Sticker messages:
    - Add sticker message event definition.
    (`#1158 <https://github.com/matrix-org/matrix-doc/pull/1158>`_).
  - Document the ``server_name`` parameter on ``/join/{roomIdOrAlias}``
    (`#1364 <https://github.com/matrix-org/matrix-doc/pull/1364>`_).
  - Add 'token' parameter to /keys/query endpoint
    (`#1104 <https://github.com/matrix-org/matrix-doc/pull/1104>`_).
  - Add the room visibility options for the room directory
    (`#1141 <https://github.com/matrix-org/matrix-doc/pull/1141>`_).
  - Add spec for ignoring users
    (`#1142 <https://github.com/matrix-org/matrix-doc/pull/1142>`_).
  - Add the ``/register/available`` endpoint for username availability
    (`#1151 <https://github.com/matrix-org/matrix-doc/pull/1151>`_).
  - Add ``allow_remote`` to the content repo to avoid routing loops
    (`#1265 <https://github.com/matrix-org/matrix-doc/pull/1265>`_).
  - Add report content API
    (`#1264 <https://github.com/matrix-org/matrix-doc/pull/1264>`_).
  - Document ``/logout/all`` endpoint
    (`#1263 <https://github.com/matrix-org/matrix-doc/pull/1263>`_).
  - Document `highlights` field in /search response
    (`#1274 <https://github.com/matrix-org/matrix-doc/pull/1274>`_).
  - Document the GET version of ``/login``
    (`#1361 <https://github.com/matrix-org/matrix-doc/pull/1361>`_).
  - Document the CORS/preflight headers
    (`#1365 <https://github.com/matrix-org/matrix-doc/pull/1365>`_).

- Spec clarifications:

  - Update ``ImageInfo`` and ``ThumbnailInfo`` dimension schema descriptions
    to clarify that they relate to intended display size, as opposed to the
    intrinsic size of the image file.
    (`#1158 <https://github.com/matrix-org/matrix-doc/pull/1158>`_).
  - Mark ``home_server`` return field for ``/login`` and ``/register``
    endpoints as deprecated
    (`#1097 <https://github.com/matrix-org/matrix-doc/pull/1097>`_).
  - Fix response format of ``/keys/changes`` endpoint
    (`#1106 <https://github.com/matrix-org/matrix-doc/pull/1106>`_).
  - Clarify default values for some fields on the /search API
    (`#1109 <https://github.com/matrix-org/matrix-doc/pull/1109>`_).
  - Fix the representation of ``m.presence`` events
    (`#1137 <https://github.com/matrix-org/matrix-doc/pull/1137>`_).
  - Clarify that ``m.tag`` ordering is done with numbers, not strings
    (`#1139 <https://github.com/matrix-org/matrix-doc/pull/1139>`_).
  - Clarify that ``/account/whoami`` should consider application services
    (`#1152 <https://github.com/matrix-org/matrix-doc/pull/1152>`_).
  - Mark ``GET /rooms/{roomId}/members`` as requiring authentication
    (`#1245 <https://github.com/matrix-org/matrix-doc/pull/1244>`_).
  - Define what a ``RoomEvent`` is on ``/rooms/{roomId}/messages``
    (`#1380 <https://github.com/matrix-org/matrix-doc/pull/1380>`_).
  - Mark ``GET /presence/{userId}/status`` as requiring authentication
    (`#1371 <https://github.com/matrix-org/matrix-doc/pull/1371>`_).
  - Describe ``StateEvent`` for ``/createRoom``
    (`#1329 <https://github.com/matrix-org/matrix-doc/pull/1329>`_).
  - Describe how the ``reason`` is handled for kicks/bans
    (`#1362 <https://github.com/matrix-org/matrix-doc/pull/1362>`_).
  - Clarify that clients must leave rooms before forgetting them
    (`#1378 <https://github.com/matrix-org/matrix-doc/pull/1378>`_).
  - Clarify the request and result types on ``/search``
    (`#1381 <https://github.com/matrix-org/matrix-doc/pull/1381>`_).
  - Describe the rate limit error response schema
    (`#1373 <https://github.com/matrix-org/matrix-doc/pull/1373>`_).

=======
>>>>>>> 3ff1b0dd
r0.3.0
======

- Breaking changes:

  - Change the rule kind of ``.m.rule.contains_display_name`` from
    ``underride`` to ``override``. This works with all known clients
    which support push rules, but any other clients implementing
    the push rules API should be aware of this change. This
    makes it simple to mute rooms correctly in the API
    (`#373 <https://github.com/matrix-org/matrix-doc/pull/373>`_).
  - Remove ``/tokenrefresh`` from the API
    (`#395 <https://github.com/matrix-org/matrix-doc/pull/395>`_).
  - Remove requirement that tokens used in token-based login be macaroons
    (`#395 <https://github.com/matrix-org/matrix-doc/pull/395>`_).
  - Move ``thumbnail_url`` and ``thumbnail_info`` members of json objects
    for ``m.room.message`` events with msgtypes ``m.image``, ``m.file``
    and ``m.location``, inside the ``info`` member, to match ``m.video``
    events
    (`#723 <https://github.com/matrix-org/matrix-doc/pull/723>`_).

- Changes to the API which will be backwards-compatible for clients:

  - Add ``filename`` parameter to ``POST /_matrix/media/r0/upload``
    (`#364 <https://github.com/matrix-org/matrix-doc/pull/364>`_).
  - Document CAS-based client login and the use of ``m.login.token`` in
    ``/login`` (`#367 <https://github.com/matrix-org/matrix-doc/pull/367>`_).
  - Make ``origin_server_ts`` a mandatory field of room events
    (`#379 <https://github.com/matrix-org/matrix-doc/pull/370>`_).
  - Add top-level ``account_data`` key to the responses to ``GET /sync`` and
    ``GET /initialSync``
    (`#380 <https://github.com/matrix-org/matrix-doc/pull/380>`_).
  - Add ``is_direct`` flag to ``POST /createRoom`` and invite member event.
    Add 'Direct Messaging' module
    (`#389 <https://github.com/matrix-org/matrix-doc/pull/389>`_).
  - Add ``contains_url`` option to ``RoomEventFilter``
    (`#390 <https://github.com/matrix-org/matrix-doc/pull/390>`_).
  - Add ``filter`` optional query param to ``/messages``
    (`#390 <https://github.com/matrix-org/matrix-doc/pull/390>`_).
  - Add 'Send-to-Device messaging' module
    (`#386 <https://github.com/matrix-org/matrix-doc/pull/386>`_).
  - Add 'Device management' module
    (`#402 <https://github.com/matrix-org/matrix-doc/pull/402>`_).
  - Require that User-Interactive auth fallback pages call
    ``window.postMessage`` to notify apps of completion
    (`#398 <https://github.com/matrix-org/matrix-doc/pull/398>`_).
  - Add pagination and filter support to ``/publicRooms``. Change response to
    omit fields rather than return ``null``. Add estimate of total number of
    rooms in list.
    (`#388 <https://github.com/matrix-org/matrix-doc/pull/388>`_).
  - Allow guest accounts to use a number of endpoints which are required for
    end-to-end encryption.
    (`#751 <https://github.com/matrix-org/matrix-doc/pull/751>`_).
  - Add key distribution APIs, for use with end-to-end encryption.
    (`#894 <https://github.com/matrix-org/matrix-doc/pull/894>`_).
  - Add ``m.room.pinned_events`` state event for rooms.
    (`#1007 <https://github.com/matrix-org/matrix-doc/pull/1007>`_).
  - Add mention of ability to send Access Token via an Authorization Header.
  - Add ``guest_can_join`` parameter to ``POST /createRoom``
    (`#1093 <https://github.com/matrix-org/matrix-doc/pull/1093>`_).

  - New endpoints:

    - ``GET /joined_rooms``
      (`#999 <https://github.com/matrix-org/matrix-doc/pull/999>`_).

    - ``GET /rooms/{roomId}/joined_members``
      (`#999 <https://github.com/matrix-org/matrix-doc/pull/999>`_).

    - ``GET /account/whoami``
      (`#1063 <https://github.com/matrix-org/matrix-doc/pull/1063>`_).

    - ``GET /media/{version}/preview_url``
      (`#1064 <https://github.com/matrix-org/matrix-doc/pull/1064>`_).

- Spec clarifications:

  - Add endpoints and logic for invites and third-party invites to the federation
    spec and update the JSON of the request sent by the identity server upon 3PID
    binding
    (`#997 <https://github.com/matrix-org/matrix-doc/pull/997>`_)
  - Fix "membership" property on third-party invite upgrade example
    (`#995 <https://github.com/matrix-org/matrix-doc/pull/995>`_)
  - Fix response format and 404 example for room alias lookup
    (`#960 <https://github.com/matrix-org/matrix-doc/pull/960>`_)
  - Fix examples of ``m.room.member`` event and room state change,
    and added a clarification on the membership event sent upon profile update
    (`#950 <https://github.com/matrix-org/matrix-doc/pull/950>`_).
  - Spell out the way that state is handled by ``POST /createRoom``
    (`#362 <https://github.com/matrix-org/matrix-doc/pull/362>`_).
  - Clarify the fields which are applicable to different types of push rule
    (`#365 <https://github.com/matrix-org/matrix-doc/pull/365>`_).
  - A number of clarifications to authentication
    (`#371 <https://github.com/matrix-org/matrix-doc/pull/371>`_).
  - Correct references to ``user_id`` which should have been ``sender``
    (`#376 <https://github.com/matrix-org/matrix-doc/pull/376>`_).
  - Correct inconsistent specification of ``redacted_because`` fields and their
    values (`#378 <https://github.com/matrix-org/matrix-doc/pull/378>`_).
  - Mark required fields in response objects as such
    (`#394 <https://github.com/matrix-org/matrix-doc/pull/394>`_).
  - Make ``m.notice`` description a bit harder in its phrasing to try to
    dissuade the same issues that occurred with IRC
    (`#750 <https://github.com/matrix-org/matrix-doc/pull/750>`_).
  - ``GET /user/{userId}/filter/{filterId}`` requires authentication
    (`#1003 <https://github.com/matrix-org/matrix-doc/pull/1003>`_).
  - Add some clarifying notes on the behaviour of rooms with no
    ``m.room.power_levels`` event
    (`#1026 <https://github.com/matrix-org/matrix-doc/pull/1026>`_).
  - Clarify the relationship between ``username`` and ``user_id`` in the
    ``/register`` API
    (`#1032 <https://github.com/matrix-org/matrix-doc/pull/1032>`_).
  - Clarify rate limiting and security for content repository.
    (`#1064 <https://github.com/matrix-org/matrix-doc/pull/1064>`_).

r0.2.0
======

- Spec clarifications:

  - Room aliases (`#337 <https://github.com/matrix-org/matrix-doc/pull/337>`_):

    - Make it clear that ``GET /directory/room/{roomAlias}`` must work for
      federated aliases.

    - ``GET /directory/room/{roomAlias}`` cannot return a 409; the ``PUT``
      endpoint can, however.

  - Power levels:

    - Clarify the defaults to be used for various fields of the
      ``m.room.power_levels`` event
      (`#286 <https://github.com/matrix-org/matrix-doc/pull/286>`_,
      `#341 <https://github.com/matrix-org/matrix-doc/pull/341>`_).

    - Add suggestions for mapping of names to power levels
      (`#336 <https://github.com/matrix-org/matrix-doc/pull/336>`_).

  - Clarify the room naming algorithm in certain edge cases
    (`#351 <https://github.com/matrix-org/matrix-doc/pull/351>`_).

  - Remove outdated references to the pre-r0 ``/events`` API, and clarify the
    section on syncing
    (`#352 <https://github.com/matrix-org/matrix-doc/pull/352>`_).


- Changes to the API which will be backwards-compatible for clients:

  - New endpoints:

    - ``POST /register/email/requestToken``
      (`#343 <https://github.com/matrix-org/matrix-doc/pull/343>`_).

    - ``POST /account/3pid/email/requestToken``
      (`#346 <https://github.com/matrix-org/matrix-doc/pull/346>`_).

    - ``POST /account/password/email/requestToken``
      (`#346 <https://github.com/matrix-org/matrix-doc/pull/346>`_).

    - ``POST /account/deactivate``
      (`#361 <https://github.com/matrix-org/matrix-doc/pull/361>`_).

  - Updates to the Presence module
    (`#278 <https://github.com/matrix-org/matrix-doc/pull/278>`_,
    `#342 <https://github.com/matrix-org/matrix-doc/pull/342>`_):

    - Remove unused ``free_for_chat`` presence state
    - Add ``currently_active`` flag to the ``m.presence`` event and the ``GET
      /presence/{userId}/status`` response.
    - Make idle timeout the responsibility of the server
    - Remove requirements on servers to propagate profile information via
      ``m.presence`` events.

  - Add new predefined push rules
    (`#274 <https://github.com/matrix-org/matrix-doc/pull/274>`_,
    `#340 <https://github.com/matrix-org/matrix-doc/pull/340/files>`_).

  - ``/sync`` should always return a ``prev_batch`` token
    (`#345 <https://github.com/matrix-org/matrix-doc/pull/345>`_).

  - add ``to`` parameter to ``GET /rooms/{roomId}/messages`` API
    (`#348 <https://github.com/matrix-org/matrix-doc/pull/348>`_).

r0.1.0
======

This release includes the following changes since r0.0.1:

- Breaking changes to the API [#]_:

  - ``POST /rooms/{roomId}/join`` no longer permits use of a room alias instead
    of a room id. (``POST /join/{roomIdOrAlias}`` continues to allow either.)
  - ``POST /account/3pid``: correct the name of the ``three_pid_creds``
    parameter
  - The "Push Rules" module no longer supports device-specific rules:

    - ``GET /pushrules`` no longer returns a ``device`` property
    - ``device/{profile_tag}`` is no longer a valid ``scope`` for push rules
    - ``profile_tag`` is no longer a valid kind of condition on push rules.

    (Device-specific push rules will be reintroduced in the future; in the
    meantime, their specification has been moved to a `draft branch`__.)

    __ https://matrix.org/speculator/spec/drafts%2Freinstate_device_push_rules/

- Changes to the API which will be backwards-compatible for clients:

  - New endpoints:

    - ``POST /logout``
    - ``POST /rooms/{roomId}/unban``
    - ``POST /rooms/{roomId}/kick``
    - ``GET /pushers``
    - ``GET /pushrules/{scope}/{kind}/{ruleId}/enabled``
      (previously ``PUT``-only)
    - ``GET`` and ``PUT /pushrules/{scope}/{kind}/{ruleId}/actions``

  - Add ``third_party_signed`` parameter to ``POST /rooms/{roomId}/join``
  - Add ``M_INVALID_USERNAME`` as valid response to ``POST /register``
  - Add ``unread_notifications`` field to ``GET /sync`` response
  - Add optional ``invite`` property to ``m.room.power_levels`` state event
  - Add optional ``public_key`` and ``public_keys`` to
    ``m.room.third_party_invite`` state event
  - Password-based ``/login`` may now use a third-party identifier instead of
    a matrix user id.

- Spec clarifications

  - Make the state diagram for room membership explicit
  - Note that a user may not be invited to a room while banned
  - Clarify the expected order of events in the response to
    ``GET /rooms/{roomId}/context/{eventId}``, as well as correcting the
    example for that API
  - Clarify the behaviour of the "Room History Visibility" module; in
    particular, the behaviour of the ``shared`` history visibilty, and how
    events at visibility boundaries should be handled
  - Separate the "Room Previews" module from "Guest access"
  - Reword the description of the ``profile_tag`` property in
    ``PUT /pushers/set``, and note that it is not mandatory.


.. [#] Our `versioning policy <../index.html#specification-versions>`_ would
   strictly require that a breaking change be denoted by a new major
   specification version. However we are not aware of any clients which
   rely on the old behaviour here, nor server implementations which offer
   it, so we have chosen to retain the r0 designation on this occasion.

r0.0.1
======

This release includes the following changes since r0.0.0:

- API changes:
  - Added new ``/versions`` API
  - ``/createRoom`` takes an optional ``invite_3pid`` parameter
  - ``/publicRooms`` returns an ``avatar_url`` result
- The following APIs are now deprecated:
  - ``/initialSync``
  - ``/events``
  - ``/events/:eventId``
  - ``/rooms/:roomId/initialSync``
- Spec clarifications
  - Document inter-version compatibility
  - Document the parameters to the ``/user/:userId/filter`` API
  - Document the ``next_batch`` parameter on ``/search``
  - Document the membership states on ``m.room.member`` events
  - Minor clarifications/corrections to:
    - Guest access module
    - Search module
    - ``/login`` API
    - ``/rooms/:roomId/send/:eventType/:txnId`` API
    - ``/rooms/:roomId/context/:eventId`` API

r0.0.0
======

This is the first release of the client-server specification. It is largely a dump of what has currently been implemented, and there are several inconsistencies.

An upcoming minor release will deprecate many of these inconsistencies, and they will be removed in the next major release.

Since the draft stage, the following major changes have been made:
- /api/v1 and /v2_alpha path segments have been replaced with the major version of the release (i.e. 'r0').
- Some POST versions of APIs with both POST and PUT have been removed.
- The specification has been split into one specification per API. This is the client-server API. The server-server API can be found documented separately.
- All APIs are now documented using Swagger
- The following modules have been added:
  - Content repository
  - Instant messaging
  - Push notification
  - History visibility
  - Search
  - Invites based on third party identifiers
  - Room tagging
  - Guest access
  - Client config
- The following APIs were added:
  - ``/sync``
  - ``/publicRooms``
  - ``/rooms/{roomId}/forget``
  - ``/admin/whois``
  - ``/rooms/{roomId}/redact``
  - ``/user/{userId}/filter``
- The following APIs have been significantly modified:
  - Invitations now contain partial room state
  - Invitations can now be rejected
  - ``/directory``
- The following events have been added:
  - ``m.room.avatar``
- Example signed json is included for reference
- Commentary on display name calculation was added<|MERGE_RESOLUTION|>--- conflicted
+++ resolved
@@ -1,92 +1,3 @@
-<<<<<<< HEAD
-Unreleased changes
-==================
-
-- Changes to the API which will be backwards-compatible for clients:
-
-  - New endpoints:
-
-    - ``POST /user_directory/search``
-      (`#1096 <https://github.com/matrix-org/matrix-doc/pull/1096>`_).
-    - ``GET /rooms/{roomId}/event/{eventId}``
-      (`#1110 <https://github.com/matrix-org/matrix-doc/pull/1110>`_).
-    - ``POST /delete_devices``
-      (`#1239 <https://github.com/matrix-org/matrix-doc/pull/1239>`_).
-    - ``GET /thirdparty/protocol/{protocol}``
-      (`#1353 <https://github.com/matrix-org/matrix-doc/pull/1353>`_).
-    - ``GET /thirdparty/location/{protocol}``
-      (`#1353 <https://github.com/matrix-org/matrix-doc/pull/1353>`_).
-    - ``GET /thirdparty/user/{protocol}``
-      (`#1353 <https://github.com/matrix-org/matrix-doc/pull/1353>`_).
-    - ``GET /thirdparty/location``
-      (`#1353 <https://github.com/matrix-org/matrix-doc/pull/1353>`_).
-    - ``GET /thirdparty/user``
-      (`#1353 <https://github.com/matrix-org/matrix-doc/pull/1353>`_).
-
-  - Sticker messages:
-    - Add sticker message event definition.
-    (`#1158 <https://github.com/matrix-org/matrix-doc/pull/1158>`_).
-  - Document the ``server_name`` parameter on ``/join/{roomIdOrAlias}``
-    (`#1364 <https://github.com/matrix-org/matrix-doc/pull/1364>`_).
-  - Add 'token' parameter to /keys/query endpoint
-    (`#1104 <https://github.com/matrix-org/matrix-doc/pull/1104>`_).
-  - Add the room visibility options for the room directory
-    (`#1141 <https://github.com/matrix-org/matrix-doc/pull/1141>`_).
-  - Add spec for ignoring users
-    (`#1142 <https://github.com/matrix-org/matrix-doc/pull/1142>`_).
-  - Add the ``/register/available`` endpoint for username availability
-    (`#1151 <https://github.com/matrix-org/matrix-doc/pull/1151>`_).
-  - Add ``allow_remote`` to the content repo to avoid routing loops
-    (`#1265 <https://github.com/matrix-org/matrix-doc/pull/1265>`_).
-  - Add report content API
-    (`#1264 <https://github.com/matrix-org/matrix-doc/pull/1264>`_).
-  - Document ``/logout/all`` endpoint
-    (`#1263 <https://github.com/matrix-org/matrix-doc/pull/1263>`_).
-  - Document `highlights` field in /search response
-    (`#1274 <https://github.com/matrix-org/matrix-doc/pull/1274>`_).
-  - Document the GET version of ``/login``
-    (`#1361 <https://github.com/matrix-org/matrix-doc/pull/1361>`_).
-  - Document the CORS/preflight headers
-    (`#1365 <https://github.com/matrix-org/matrix-doc/pull/1365>`_).
-
-- Spec clarifications:
-
-  - Update ``ImageInfo`` and ``ThumbnailInfo`` dimension schema descriptions
-    to clarify that they relate to intended display size, as opposed to the
-    intrinsic size of the image file.
-    (`#1158 <https://github.com/matrix-org/matrix-doc/pull/1158>`_).
-  - Mark ``home_server`` return field for ``/login`` and ``/register``
-    endpoints as deprecated
-    (`#1097 <https://github.com/matrix-org/matrix-doc/pull/1097>`_).
-  - Fix response format of ``/keys/changes`` endpoint
-    (`#1106 <https://github.com/matrix-org/matrix-doc/pull/1106>`_).
-  - Clarify default values for some fields on the /search API
-    (`#1109 <https://github.com/matrix-org/matrix-doc/pull/1109>`_).
-  - Fix the representation of ``m.presence`` events
-    (`#1137 <https://github.com/matrix-org/matrix-doc/pull/1137>`_).
-  - Clarify that ``m.tag`` ordering is done with numbers, not strings
-    (`#1139 <https://github.com/matrix-org/matrix-doc/pull/1139>`_).
-  - Clarify that ``/account/whoami`` should consider application services
-    (`#1152 <https://github.com/matrix-org/matrix-doc/pull/1152>`_).
-  - Mark ``GET /rooms/{roomId}/members`` as requiring authentication
-    (`#1245 <https://github.com/matrix-org/matrix-doc/pull/1244>`_).
-  - Define what a ``RoomEvent`` is on ``/rooms/{roomId}/messages``
-    (`#1380 <https://github.com/matrix-org/matrix-doc/pull/1380>`_).
-  - Mark ``GET /presence/{userId}/status`` as requiring authentication
-    (`#1371 <https://github.com/matrix-org/matrix-doc/pull/1371>`_).
-  - Describe ``StateEvent`` for ``/createRoom``
-    (`#1329 <https://github.com/matrix-org/matrix-doc/pull/1329>`_).
-  - Describe how the ``reason`` is handled for kicks/bans
-    (`#1362 <https://github.com/matrix-org/matrix-doc/pull/1362>`_).
-  - Clarify that clients must leave rooms before forgetting them
-    (`#1378 <https://github.com/matrix-org/matrix-doc/pull/1378>`_).
-  - Clarify the request and result types on ``/search``
-    (`#1381 <https://github.com/matrix-org/matrix-doc/pull/1381>`_).
-  - Describe the rate limit error response schema
-    (`#1373 <https://github.com/matrix-org/matrix-doc/pull/1373>`_).
-
-=======
->>>>>>> 3ff1b0dd
 r0.3.0
 ======
 
